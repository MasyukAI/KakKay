<?php

declare(strict_types=1);

use Illuminate\Database\Migrations\Migration;
use Illuminate\Database\Schema\Blueprint;
use Illuminate\Support\Facades\DB;
use Illuminate\Support\Facades\Schema;

return new class extends Migration
{
    public function up(): void
    {
        $tablePrefix = config('chip.database.table_prefix', 'chip_');

        Schema::create($tablePrefix.'purchases', function (Blueprint $table) {
            // Core API fields - exact match with CHIP API
            $table->uuid('id')->primary();
            $table->string('type')->default('purchase');
            $table->integer('created_on'); // Unix timestamp as per API
            $table->integer('updated_on'); // Unix timestamp as per API

            // Client details - stored as JSON per API structure
            $jsonType = (string) commerce_json_column_type('chip', 'json');
            $table->{$jsonType}('client'); // Full client object from API

            // Purchase details - stored as JSON per API structure
            $table->{$jsonType}('purchase'); // Full purchase object from API

            // Core identifiers - all UUIDs as per API
            $table->uuid('brand_id');
            $table->uuid('company_id')->nullable();
            $table->uuid('user_id')->nullable();
            $table->uuid('billing_template_id')->nullable();
            $table->uuid('client_id')->nullable();

            // Payment details - stored as JSON when present
            $table->{$jsonType}('payment')->nullable(); // Full payment object from API

            // Additional API objects
            $table->{$jsonType}('issuer_details'); // Company/brand details
            $table->{$jsonType}('transaction_data'); // Payment method specific data
            $table->{$jsonType}('status_history'); // Status change tracking

            // Status and workflow - All official CHIP purchase statuses
            $table->string('status', 32)
                ->default('created')
                ->comment('Backed by AIArmada\\Chip\\Enums\\PurchaseStatus enum.');

            // Timestamps
            $table->integer('viewed_on')->nullable();

            // Configuration flags
            $table->boolean('send_receipt')->default(false);
            $table->boolean('is_test')->default(false);
            $table->boolean('is_recurring_token')->default(false);
            $table->uuid('recurring_token')->nullable();
            $table->boolean('skip_capture')->default(false);
            $table->boolean('force_recurring')->default(false);

            // Invoice and reference fields
            $table->string('reference', 128)->nullable();
            $table->string('reference_generated')->nullable();
            $table->text('notes')->nullable();
            $table->string('issued')->nullable(); // ISO 8601 date format
            $table->integer('due')->nullable(); // Unix timestamp

            // Refund information
            $table->string('refund_availability', 32)
                ->default('all')
                ->comment('Backed by CHIP refund availability values.');
            $table->integer('refundable_amount')->default(0);

            // Currency conversion data
            $table->{$jsonType}('currency_conversion')->nullable();

            // Payment methods and restrictions
            $table->{$jsonType}('payment_method_whitelist')->nullable();

            // URLs and redirects
            $table->string('success_redirect', 500)->nullable();
            $table->string('failure_redirect', 500)->nullable();
            $table->string('cancel_redirect', 500)->nullable();
            $table->string('success_callback', 500)->nullable();
            $table->string('invoice_url', 500)->nullable();
            $table->string('checkout_url', 500)->nullable();
            $table->string('direct_post_url', 500)->nullable();

            // Platform and creation details
            $table->string('creator_agent', 32)->nullable();
            $table->string('platform', 16)
                ->default('api')
                ->comment('Expected values: web, api, ios, android, macos, windows.');
            $table->string('product', 48)
                ->default('purchases')
                ->comment('Expected values: purchases, billing_invoices, billing_subscriptions, billing_subscriptions_invoice.');
            $table->string('created_from_ip')->nullable();

            // Additional flags
            $table->boolean('marked_as_paid')->default(false);
            $table->string('order_id')->nullable();

            // Metadata for additional application-specific data
            $table->{$jsonType}('metadata')->nullable();

            // Laravel timestamps for internal use
            $table->timestamps();

            // Indexes for optimal query performance
            $table->index(['status', 'is_test']);
            $table->index(['brand_id', 'is_test']);
            $table->index(['company_id', 'is_test']);
            $table->index('created_on');
            $table->index('viewed_on');
            $table->index('due');
        });

<<<<<<< HEAD
        // Optional: create GIN index for metadata when using jsonb on PostgreSQL
        if (
            commerce_json_column_type('chip', 'json') === 'jsonb'
            && Schema::getConnection()->getDriverName() === 'pgsql'
        ) {
            $tableName = $tablePrefix.'purchases';
            DB::statement("CREATE INDEX IF NOT EXISTS chip_purchases_metadata_gin_index ON \"{$tableName}\" USING GIN (\"metadata\")");
        }
=======
        // Add GIN index for JSONB metadata column for efficient querying
        Schema::table($tablePrefix.'purchases', function (Blueprint $table) {
            $table->rawIndex('metadata', 'chip_purchases_metadata_gin_index', 'gin');
        });

        // Add optimized expression indexes for cart_id lookups (faster than GIN for equality)
        DB::statement("
            CREATE INDEX chip_purchases_metadata_cart_id_idx 
            ON {$tablePrefix}purchases ((metadata->>'cart_id'))
        ");

        DB::statement("
            CREATE INDEX chip_purchases_status_cart_id_idx 
            ON {$tablePrefix}purchases (status, ((metadata->>'cart_id')))
        ");
>>>>>>> 936c2994
    }

    public function down(): void
    {
        $tablePrefix = config('chip.database.table_prefix', 'chip_');

        Schema::dropIfExists($tablePrefix.'purchases');
    }
};<|MERGE_RESOLUTION|>--- conflicted
+++ resolved
@@ -115,7 +115,6 @@
             $table->index('due');
         });
 
-<<<<<<< HEAD
         // Optional: create GIN index for metadata when using jsonb on PostgreSQL
         if (
             commerce_json_column_type('chip', 'json') === 'jsonb'
@@ -124,7 +123,6 @@
             $tableName = $tablePrefix.'purchases';
             DB::statement("CREATE INDEX IF NOT EXISTS chip_purchases_metadata_gin_index ON \"{$tableName}\" USING GIN (\"metadata\")");
         }
-=======
         // Add GIN index for JSONB metadata column for efficient querying
         Schema::table($tablePrefix.'purchases', function (Blueprint $table) {
             $table->rawIndex('metadata', 'chip_purchases_metadata_gin_index', 'gin');
@@ -132,15 +130,14 @@
 
         // Add optimized expression indexes for cart_id lookups (faster than GIN for equality)
         DB::statement("
-            CREATE INDEX chip_purchases_metadata_cart_id_idx 
+            CREATE INDEX chip_purchases_metadata_cart_id_idx
             ON {$tablePrefix}purchases ((metadata->>'cart_id'))
         ");
 
         DB::statement("
-            CREATE INDEX chip_purchases_status_cart_id_idx 
+            CREATE INDEX chip_purchases_status_cart_id_idx
             ON {$tablePrefix}purchases (status, ((metadata->>'cart_id')))
         ");
->>>>>>> 936c2994
     }
 
     public function down(): void
