{
    "name": "masyukai/chip",
    "description": "Modern Laravel integration for CHIP payment gateway - Collect & Send APIs",
    "keywords": ["laravel", "payment", "chip", "malaysia", "gateway", "fintech"],
    "license": "MIT",
    "type": "library",
    "authors": [
        {
            "name": "Masyukai",
            "email": "hello@masyuk.ai"
        }
    ],
    "require": {
<<<<<<< HEAD
        "php": "^8.3",
=======
        "php": "^8.2",
>>>>>>> cc1ddc0c
        "ext-json": "*",
        "ext-curl": "*",
        "illuminate/support": "^12.0",
        "illuminate/http": "^12.0",
        "illuminate/validation": "^12.0",
        "illuminate/queue": "^12.0",
        "guzzlehttp/guzzle": "^7.0"
    },
    "require-dev": {
        "laravel/framework": "^12.0",
        "orchestra/testbench": "^10.0",
        "pestphp/pest": "^4.0",
        "pestphp/pest-plugin-laravel": "^4.0",
        "mockery/mockery": "^1.6",
        "phpstan/phpstan": "^2.0",
        "laravel/pint": "^1.0"
    },
    "autoload": {
        "psr-4": {
            "Masyukai\\Chip\\": "src/"
        }
    },
    "autoload-dev": {
        "psr-4": {
            "Masyukai\\Chip\\Tests\\": "tests/"
        }
    },
    "scripts": {
        "test": "vendor/bin/pest",
        "test-coverage": "vendor/bin/pest --coverage",
        "format": "vendor/bin/pint",
        "analyse": "vendor/bin/phpstan analyse"
    },
    "config": {
        "sort-packages": true,
        "allow-plugins": {
            "pestphp/pest-plugin": true
        }
    },
    "extra": {
        "laravel": {
            "providers": [
                "Masyukai\\Chip\\ChipServiceProvider"
            ],
            "aliases": {
                "Chip": "Masyukai\\Chip\\Facades\\Chip"
            }
        }
    },
    "minimum-stability": "stable",
    "prefer-stable": true
}<|MERGE_RESOLUTION|>--- conflicted
+++ resolved
@@ -11,11 +11,7 @@
         }
     ],
     "require": {
-<<<<<<< HEAD
-        "php": "^8.3",
-=======
-        "php": "^8.2",
->>>>>>> cc1ddc0c
+        "php": "^8.4",
         "ext-json": "*",
         "ext-curl": "*",
         "illuminate/support": "^12.0",
