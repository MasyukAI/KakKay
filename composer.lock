{
    "_readme": [
        "This file locks the dependencies of your project to a known state",
        "Read more about it at https://getcomposer.org/doc/01-basic-usage.md#installing-dependencies",
        "This file is @generated automatically"
    ],
    "content-hash": "5471557c3738a0f365199da373eae7ba",
    "packages": [
        {
            "name": "anourvalar/eloquent-serialize",
            "version": "1.3.4",
            "source": {
                "type": "git",
                "url": "https://github.com/AnourValar/eloquent-serialize.git",
                "reference": "0934a98866e02b73e38696961a9d7984b834c9d9"
            },
            "dist": {
                "type": "zip",
                "url": "https://api.github.com/repos/AnourValar/eloquent-serialize/zipball/0934a98866e02b73e38696961a9d7984b834c9d9",
                "reference": "0934a98866e02b73e38696961a9d7984b834c9d9",
                "shasum": ""
            },
            "require": {
                "laravel/framework": "^8.0|^9.0|^10.0|^11.0|^12.0",
                "php": "^7.4|^8.0"
            },
            "require-dev": {
                "friendsofphp/php-cs-fixer": "^3.26",
                "laravel/legacy-factories": "^1.1",
                "orchestra/testbench": "^6.0|^7.0|^8.0|^9.0|^10.0",
                "phpstan/phpstan": "^2.0",
                "phpunit/phpunit": "^9.5|^10.5|^11.0",
                "psalm/plugin-laravel": "^2.8|^3.0",
                "squizlabs/php_codesniffer": "^3.7"
            },
            "type": "library",
            "extra": {
                "laravel": {
                    "aliases": {
                        "EloquentSerialize": "AnourValar\\EloquentSerialize\\Facades\\EloquentSerializeFacade"
                    }
                }
            },
            "autoload": {
                "psr-4": {
                    "AnourValar\\EloquentSerialize\\": "src/"
                }
            },
            "notification-url": "https://packagist.org/downloads/",
            "license": [
                "MIT"
            ],
            "description": "Laravel Query Builder (Eloquent) serialization",
            "homepage": "https://github.com/AnourValar/eloquent-serialize",
            "keywords": [
                "anourvalar",
                "builder",
                "copy",
                "eloquent",
                "job",
                "laravel",
                "query",
                "querybuilder",
                "queue",
                "serializable",
                "serialization",
                "serialize"
            ],
            "support": {
                "issues": "https://github.com/AnourValar/eloquent-serialize/issues",
                "source": "https://github.com/AnourValar/eloquent-serialize/tree/1.3.4"
            },
            "time": "2025-07-30T15:45:57+00:00"
        },
        {
            "name": "asmit/resized-column",
            "version": "v1.1.0",
            "source": {
                "type": "git",
                "url": "https://github.com/AsmitNepali/resized-column.git",
                "reference": "a40a270cf77a7a2048051dbeb7b7168b17b58b49"
            },
            "dist": {
                "type": "zip",
                "url": "https://api.github.com/repos/AsmitNepali/resized-column/zipball/a40a270cf77a7a2048051dbeb7b7168b17b58b49",
                "reference": "a40a270cf77a7a2048051dbeb7b7168b17b58b49",
                "shasum": ""
            },
            "require": {
                "filament/support": "^3.2|^4.0"
            },
            "type": "library",
            "extra": {
                "laravel": {
                    "providers": [
                        "Asmit\\ResizedColumn\\ResizedColumnServiceProvider"
                    ]
                }
            },
            "autoload": {
                "psr-4": {
                    "Asmit\\ResizedColumn\\": "src/"
                }
            },
            "notification-url": "https://packagist.org/downloads/",
            "license": [
                "MIT"
            ],
            "authors": [
                {
                    "name": "AsmitNepali",
                    "email": "mail2asmitnepali@gmail.com"
                }
            ],
            "description": "Resizeable column for filament",
            "support": {
                "issues": "https://github.com/AsmitNepali/resized-column/issues",
                "source": "https://github.com/AsmitNepali/resized-column/tree/v1.1.0"
            },
            "time": "2025-08-13T14:21:50+00:00"
        },
        {
            "name": "blade-ui-kit/blade-heroicons",
            "version": "2.6.0",
            "source": {
                "type": "git",
                "url": "https://github.com/driesvints/blade-heroicons.git",
                "reference": "4553b2a1f6c76f0ac7f3bc0de4c0cfa06a097d19"
            },
            "dist": {
                "type": "zip",
                "url": "https://api.github.com/repos/driesvints/blade-heroicons/zipball/4553b2a1f6c76f0ac7f3bc0de4c0cfa06a097d19",
                "reference": "4553b2a1f6c76f0ac7f3bc0de4c0cfa06a097d19",
                "shasum": ""
            },
            "require": {
                "blade-ui-kit/blade-icons": "^1.6",
                "illuminate/support": "^9.0|^10.0|^11.0|^12.0",
                "php": "^8.0"
            },
            "require-dev": {
                "orchestra/testbench": "^7.0|^8.0|^9.0|^10.0",
                "phpunit/phpunit": "^9.0|^10.5|^11.0"
            },
            "type": "library",
            "extra": {
                "laravel": {
                    "providers": [
                        "BladeUI\\Heroicons\\BladeHeroiconsServiceProvider"
                    ]
                }
            },
            "autoload": {
                "psr-4": {
                    "BladeUI\\Heroicons\\": "src"
                }
            },
            "notification-url": "https://packagist.org/downloads/",
            "license": [
                "MIT"
            ],
            "authors": [
                {
                    "name": "Dries Vints",
                    "homepage": "https://driesvints.com"
                }
            ],
            "description": "A package to easily make use of Heroicons in your Laravel Blade views.",
            "homepage": "https://github.com/blade-ui-kit/blade-heroicons",
            "keywords": [
                "Heroicons",
                "blade",
                "laravel"
            ],
            "support": {
                "issues": "https://github.com/driesvints/blade-heroicons/issues",
                "source": "https://github.com/driesvints/blade-heroicons/tree/2.6.0"
            },
            "funding": [
                {
                    "url": "https://github.com/sponsors/driesvints",
                    "type": "github"
                },
                {
                    "url": "https://www.paypal.com/paypalme/driesvints",
                    "type": "paypal"
                }
            ],
            "time": "2025-02-13T20:53:33+00:00"
        },
        {
            "name": "blade-ui-kit/blade-icons",
            "version": "1.8.0",
            "source": {
                "type": "git",
                "url": "https://github.com/driesvints/blade-icons.git",
                "reference": "7b743f27476acb2ed04cb518213d78abe096e814"
            },
            "dist": {
                "type": "zip",
                "url": "https://api.github.com/repos/driesvints/blade-icons/zipball/7b743f27476acb2ed04cb518213d78abe096e814",
                "reference": "7b743f27476acb2ed04cb518213d78abe096e814",
                "shasum": ""
            },
            "require": {
                "illuminate/contracts": "^8.0|^9.0|^10.0|^11.0|^12.0",
                "illuminate/filesystem": "^8.0|^9.0|^10.0|^11.0|^12.0",
                "illuminate/support": "^8.0|^9.0|^10.0|^11.0|^12.0",
                "illuminate/view": "^8.0|^9.0|^10.0|^11.0|^12.0",
                "php": "^7.4|^8.0",
                "symfony/console": "^5.3|^6.0|^7.0",
                "symfony/finder": "^5.3|^6.0|^7.0"
            },
            "require-dev": {
                "mockery/mockery": "^1.5.1",
                "orchestra/testbench": "^6.0|^7.0|^8.0|^9.0|^10.0",
                "phpunit/phpunit": "^9.0|^10.5|^11.0"
            },
            "bin": [
                "bin/blade-icons-generate"
            ],
            "type": "library",
            "extra": {
                "laravel": {
                    "providers": [
                        "BladeUI\\Icons\\BladeIconsServiceProvider"
                    ]
                }
            },
            "autoload": {
                "files": [
                    "src/helpers.php"
                ],
                "psr-4": {
                    "BladeUI\\Icons\\": "src"
                }
            },
            "notification-url": "https://packagist.org/downloads/",
            "license": [
                "MIT"
            ],
            "authors": [
                {
                    "name": "Dries Vints",
                    "homepage": "https://driesvints.com"
                }
            ],
            "description": "A package to easily make use of icons in your Laravel Blade views.",
            "homepage": "https://github.com/blade-ui-kit/blade-icons",
            "keywords": [
                "blade",
                "icons",
                "laravel",
                "svg"
            ],
            "support": {
                "issues": "https://github.com/blade-ui-kit/blade-icons/issues",
                "source": "https://github.com/blade-ui-kit/blade-icons"
            },
            "funding": [
                {
                    "url": "https://github.com/sponsors/driesvints",
                    "type": "github"
                },
                {
                    "url": "https://www.paypal.com/paypalme/driesvints",
                    "type": "paypal"
                }
            ],
            "time": "2025-02-13T20:35:06+00:00"
        },
        {
            "name": "brick/math",
            "version": "0.14.0",
            "source": {
                "type": "git",
                "url": "https://github.com/brick/math.git",
                "reference": "113a8ee2656b882d4c3164fa31aa6e12cbb7aaa2"
            },
            "dist": {
                "type": "zip",
                "url": "https://api.github.com/repos/brick/math/zipball/113a8ee2656b882d4c3164fa31aa6e12cbb7aaa2",
                "reference": "113a8ee2656b882d4c3164fa31aa6e12cbb7aaa2",
                "shasum": ""
            },
            "require": {
                "php": "^8.2"
            },
            "require-dev": {
                "php-coveralls/php-coveralls": "^2.2",
                "phpstan/phpstan": "2.1.22",
                "phpunit/phpunit": "^11.5"
            },
            "type": "library",
            "autoload": {
                "psr-4": {
                    "Brick\\Math\\": "src/"
                }
            },
            "notification-url": "https://packagist.org/downloads/",
            "license": [
                "MIT"
            ],
            "description": "Arbitrary-precision arithmetic library",
            "keywords": [
                "Arbitrary-precision",
                "BigInteger",
                "BigRational",
                "arithmetic",
                "bigdecimal",
                "bignum",
                "bignumber",
                "brick",
                "decimal",
                "integer",
                "math",
                "mathematics",
                "rational"
            ],
            "support": {
                "issues": "https://github.com/brick/math/issues",
                "source": "https://github.com/brick/math/tree/0.14.0"
            },
            "funding": [
                {
                    "url": "https://github.com/BenMorel",
                    "type": "github"
                }
            ],
            "time": "2025-08-29T12:40:03+00:00"
        },
        {
            "name": "carbonphp/carbon-doctrine-types",
            "version": "3.2.0",
            "source": {
                "type": "git",
                "url": "https://github.com/CarbonPHP/carbon-doctrine-types.git",
                "reference": "18ba5ddfec8976260ead6e866180bd5d2f71aa1d"
            },
            "dist": {
                "type": "zip",
                "url": "https://api.github.com/repos/CarbonPHP/carbon-doctrine-types/zipball/18ba5ddfec8976260ead6e866180bd5d2f71aa1d",
                "reference": "18ba5ddfec8976260ead6e866180bd5d2f71aa1d",
                "shasum": ""
            },
            "require": {
                "php": "^8.1"
            },
            "conflict": {
                "doctrine/dbal": "<4.0.0 || >=5.0.0"
            },
            "require-dev": {
                "doctrine/dbal": "^4.0.0",
                "nesbot/carbon": "^2.71.0 || ^3.0.0",
                "phpunit/phpunit": "^10.3"
            },
            "type": "library",
            "autoload": {
                "psr-4": {
                    "Carbon\\Doctrine\\": "src/Carbon/Doctrine/"
                }
            },
            "notification-url": "https://packagist.org/downloads/",
            "license": [
                "MIT"
            ],
            "authors": [
                {
                    "name": "KyleKatarn",
                    "email": "kylekatarnls@gmail.com"
                }
            ],
            "description": "Types to use Carbon in Doctrine",
            "keywords": [
                "carbon",
                "date",
                "datetime",
                "doctrine",
                "time"
            ],
            "support": {
                "issues": "https://github.com/CarbonPHP/carbon-doctrine-types/issues",
                "source": "https://github.com/CarbonPHP/carbon-doctrine-types/tree/3.2.0"
            },
            "funding": [
                {
                    "url": "https://github.com/kylekatarnls",
                    "type": "github"
                },
                {
                    "url": "https://opencollective.com/Carbon",
                    "type": "open_collective"
                },
                {
                    "url": "https://tidelift.com/funding/github/packagist/nesbot/carbon",
                    "type": "tidelift"
                }
            ],
            "time": "2024-02-09T16:56:22+00:00"
        },
        {
            "name": "chillerlan/php-qrcode",
            "version": "5.0.3",
            "source": {
                "type": "git",
                "url": "https://github.com/chillerlan/php-qrcode.git",
                "reference": "42e215640e9ebdd857570c9e4e52245d1ee51de2"
            },
            "dist": {
                "type": "zip",
                "url": "https://api.github.com/repos/chillerlan/php-qrcode/zipball/42e215640e9ebdd857570c9e4e52245d1ee51de2",
                "reference": "42e215640e9ebdd857570c9e4e52245d1ee51de2",
                "shasum": ""
            },
            "require": {
                "chillerlan/php-settings-container": "^2.1.6 || ^3.2.1",
                "ext-mbstring": "*",
                "php": "^7.4 || ^8.0"
            },
            "require-dev": {
                "chillerlan/php-authenticator": "^4.3.1 || ^5.2.1",
                "ext-fileinfo": "*",
                "phan/phan": "^5.4.5",
                "phpcompatibility/php-compatibility": "10.x-dev",
                "phpmd/phpmd": "^2.15",
                "phpunit/phpunit": "^9.6",
                "setasign/fpdf": "^1.8.2",
                "slevomat/coding-standard": "^8.15",
                "squizlabs/php_codesniffer": "^3.11"
            },
            "suggest": {
                "chillerlan/php-authenticator": "Yet another Google authenticator! Also creates URIs for mobile apps.",
                "setasign/fpdf": "Required to use the QR FPDF output.",
                "simple-icons/simple-icons": "SVG icons that you can use to embed as logos in the QR Code"
            },
            "type": "library",
            "autoload": {
                "psr-4": {
                    "chillerlan\\QRCode\\": "src"
                }
            },
            "notification-url": "https://packagist.org/downloads/",
            "license": [
                "MIT",
                "Apache-2.0"
            ],
            "authors": [
                {
                    "name": "Kazuhiko Arase",
                    "homepage": "https://github.com/kazuhikoarase/qrcode-generator"
                },
                {
                    "name": "ZXing Authors",
                    "homepage": "https://github.com/zxing/zxing"
                },
                {
                    "name": "Ashot Khanamiryan",
                    "homepage": "https://github.com/khanamiryan/php-qrcode-detector-decoder"
                },
                {
                    "name": "Smiley",
                    "email": "smiley@chillerlan.net",
                    "homepage": "https://github.com/codemasher"
                },
                {
                    "name": "Contributors",
                    "homepage": "https://github.com/chillerlan/php-qrcode/graphs/contributors"
                }
            ],
            "description": "A QR Code generator and reader with a user-friendly API. PHP 7.4+",
            "homepage": "https://github.com/chillerlan/php-qrcode",
            "keywords": [
                "phpqrcode",
                "qr",
                "qr code",
                "qr-reader",
                "qrcode",
                "qrcode-generator",
                "qrcode-reader"
            ],
            "support": {
                "docs": "https://php-qrcode.readthedocs.io",
                "issues": "https://github.com/chillerlan/php-qrcode/issues",
                "source": "https://github.com/chillerlan/php-qrcode"
            },
            "funding": [
                {
                    "url": "https://ko-fi.com/codemasher",
                    "type": "Ko-Fi"
                }
            ],
            "time": "2024-11-21T16:12:34+00:00"
        },
        {
            "name": "chillerlan/php-settings-container",
            "version": "3.2.1",
            "source": {
                "type": "git",
                "url": "https://github.com/chillerlan/php-settings-container.git",
                "reference": "95ed3e9676a1d47cab2e3174d19b43f5dbf52681"
            },
            "dist": {
                "type": "zip",
                "url": "https://api.github.com/repos/chillerlan/php-settings-container/zipball/95ed3e9676a1d47cab2e3174d19b43f5dbf52681",
                "reference": "95ed3e9676a1d47cab2e3174d19b43f5dbf52681",
                "shasum": ""
            },
            "require": {
                "ext-json": "*",
                "php": "^8.1"
            },
            "require-dev": {
                "phpmd/phpmd": "^2.15",
                "phpstan/phpstan": "^1.11",
                "phpstan/phpstan-deprecation-rules": "^1.2",
                "phpunit/phpunit": "^10.5",
                "squizlabs/php_codesniffer": "^3.10"
            },
            "type": "library",
            "autoload": {
                "psr-4": {
                    "chillerlan\\Settings\\": "src"
                }
            },
            "notification-url": "https://packagist.org/downloads/",
            "license": [
                "MIT"
            ],
            "authors": [
                {
                    "name": "Smiley",
                    "email": "smiley@chillerlan.net",
                    "homepage": "https://github.com/codemasher"
                }
            ],
            "description": "A container class for immutable settings objects. Not a DI container.",
            "homepage": "https://github.com/chillerlan/php-settings-container",
            "keywords": [
                "Settings",
                "configuration",
                "container",
                "helper"
            ],
            "support": {
                "issues": "https://github.com/chillerlan/php-settings-container/issues",
                "source": "https://github.com/chillerlan/php-settings-container"
            },
            "funding": [
                {
                    "url": "https://www.paypal.com/donate?hosted_button_id=WLYUNAT9ZTJZ4",
                    "type": "custom"
                },
                {
                    "url": "https://ko-fi.com/codemasher",
                    "type": "ko_fi"
                }
            ],
            "time": "2024-07-16T11:13:48+00:00"
        },
        {
            "name": "composer/semver",
            "version": "3.4.4",
            "source": {
                "type": "git",
                "url": "https://github.com/composer/semver.git",
                "reference": "198166618906cb2de69b95d7d47e5fa8aa1b2b95"
            },
            "dist": {
                "type": "zip",
                "url": "https://api.github.com/repos/composer/semver/zipball/198166618906cb2de69b95d7d47e5fa8aa1b2b95",
                "reference": "198166618906cb2de69b95d7d47e5fa8aa1b2b95",
                "shasum": ""
            },
            "require": {
                "php": "^5.3.2 || ^7.0 || ^8.0"
            },
            "require-dev": {
                "phpstan/phpstan": "^1.11",
                "symfony/phpunit-bridge": "^3 || ^7"
            },
            "type": "library",
            "extra": {
                "branch-alias": {
                    "dev-main": "3.x-dev"
                }
            },
            "autoload": {
                "psr-4": {
                    "Composer\\Semver\\": "src"
                }
            },
            "notification-url": "https://packagist.org/downloads/",
            "license": [
                "MIT"
            ],
            "authors": [
                {
                    "name": "Nils Adermann",
                    "email": "naderman@naderman.de",
                    "homepage": "http://www.naderman.de"
                },
                {
                    "name": "Jordi Boggiano",
                    "email": "j.boggiano@seld.be",
                    "homepage": "http://seld.be"
                },
                {
                    "name": "Rob Bast",
                    "email": "rob.bast@gmail.com",
                    "homepage": "http://robbast.nl"
                }
            ],
            "description": "Semver library that offers utilities, version constraint parsing and validation.",
            "keywords": [
                "semantic",
                "semver",
                "validation",
                "versioning"
            ],
            "support": {
                "irc": "ircs://irc.libera.chat:6697/composer",
                "issues": "https://github.com/composer/semver/issues",
                "source": "https://github.com/composer/semver/tree/3.4.4"
            },
            "funding": [
                {
                    "url": "https://packagist.com",
                    "type": "custom"
                },
                {
                    "url": "https://github.com/composer",
                    "type": "github"
                }
            ],
            "time": "2025-08-20T19:15:30+00:00"
        },
        {
            "name": "danharrin/date-format-converter",
            "version": "v0.3.1",
            "source": {
                "type": "git",
                "url": "https://github.com/danharrin/date-format-converter.git",
                "reference": "7c31171bc981e48726729a5f3a05a2d2b63f0b1e"
            },
            "dist": {
                "type": "zip",
                "url": "https://api.github.com/repos/danharrin/date-format-converter/zipball/7c31171bc981e48726729a5f3a05a2d2b63f0b1e",
                "reference": "7c31171bc981e48726729a5f3a05a2d2b63f0b1e",
                "shasum": ""
            },
            "require": {
                "php": "^7.2|^8.0"
            },
            "type": "library",
            "autoload": {
                "files": [
                    "src/helpers.php",
                    "src/standards.php"
                ],
                "psr-4": {
                    "DanHarrin\\DateFormatConverter\\": "src/"
                }
            },
            "notification-url": "https://packagist.org/downloads/",
            "license": [
                "MIT"
            ],
            "authors": [
                {
                    "name": "Dan Harrin",
                    "email": "dan@danharrin.com"
                }
            ],
            "description": "Convert token-based date formats between standards.",
            "homepage": "https://github.com/danharrin/date-format-converter",
            "support": {
                "issues": "https://github.com/danharrin/date-format-converter/issues",
                "source": "https://github.com/danharrin/date-format-converter"
            },
            "funding": [
                {
                    "url": "https://github.com/danharrin",
                    "type": "github"
                }
            ],
            "time": "2024-06-13T09:38:44+00:00"
        },
        {
            "name": "danharrin/livewire-rate-limiting",
            "version": "v2.1.0",
            "source": {
                "type": "git",
                "url": "https://github.com/danharrin/livewire-rate-limiting.git",
                "reference": "14dde653a9ae8f38af07a0ba4921dc046235e1a0"
            },
            "dist": {
                "type": "zip",
                "url": "https://api.github.com/repos/danharrin/livewire-rate-limiting/zipball/14dde653a9ae8f38af07a0ba4921dc046235e1a0",
                "reference": "14dde653a9ae8f38af07a0ba4921dc046235e1a0",
                "shasum": ""
            },
            "require": {
                "illuminate/support": "^9.0|^10.0|^11.0|^12.0",
                "php": "^8.0"
            },
            "require-dev": {
                "livewire/livewire": "^3.0",
                "livewire/volt": "^1.3",
                "orchestra/testbench": "^7.0|^8.0|^9.0|^10.0",
                "phpunit/phpunit": "^9.0|^10.0|^11.5.3"
            },
            "type": "library",
            "autoload": {
                "psr-4": {
                    "DanHarrin\\LivewireRateLimiting\\": "src"
                }
            },
            "notification-url": "https://packagist.org/downloads/",
            "license": [
                "MIT"
            ],
            "authors": [
                {
                    "name": "Dan Harrin",
                    "email": "dan@danharrin.com"
                }
            ],
            "description": "Apply rate limiters to Laravel Livewire actions.",
            "homepage": "https://github.com/danharrin/livewire-rate-limiting",
            "support": {
                "issues": "https://github.com/danharrin/livewire-rate-limiting/issues",
                "source": "https://github.com/danharrin/livewire-rate-limiting"
            },
            "funding": [
                {
                    "url": "https://github.com/danharrin",
                    "type": "github"
                }
            ],
            "time": "2025-02-21T08:52:11+00:00"
        },
        {
            "name": "dflydev/dot-access-data",
            "version": "v3.0.3",
            "source": {
                "type": "git",
                "url": "https://github.com/dflydev/dflydev-dot-access-data.git",
                "reference": "a23a2bf4f31d3518f3ecb38660c95715dfead60f"
            },
            "dist": {
                "type": "zip",
                "url": "https://api.github.com/repos/dflydev/dflydev-dot-access-data/zipball/a23a2bf4f31d3518f3ecb38660c95715dfead60f",
                "reference": "a23a2bf4f31d3518f3ecb38660c95715dfead60f",
                "shasum": ""
            },
            "require": {
                "php": "^7.1 || ^8.0"
            },
            "require-dev": {
                "phpstan/phpstan": "^0.12.42",
                "phpunit/phpunit": "^7.5 || ^8.5 || ^9.3",
                "scrutinizer/ocular": "1.6.0",
                "squizlabs/php_codesniffer": "^3.5",
                "vimeo/psalm": "^4.0.0"
            },
            "type": "library",
            "extra": {
                "branch-alias": {
                    "dev-main": "3.x-dev"
                }
            },
            "autoload": {
                "psr-4": {
                    "Dflydev\\DotAccessData\\": "src/"
                }
            },
            "notification-url": "https://packagist.org/downloads/",
            "license": [
                "MIT"
            ],
            "authors": [
                {
                    "name": "Dragonfly Development Inc.",
                    "email": "info@dflydev.com",
                    "homepage": "http://dflydev.com"
                },
                {
                    "name": "Beau Simensen",
                    "email": "beau@dflydev.com",
                    "homepage": "http://beausimensen.com"
                },
                {
                    "name": "Carlos Frutos",
                    "email": "carlos@kiwing.it",
                    "homepage": "https://github.com/cfrutos"
                },
                {
                    "name": "Colin O'Dell",
                    "email": "colinodell@gmail.com",
                    "homepage": "https://www.colinodell.com"
                }
            ],
            "description": "Given a deep data structure, access data by dot notation.",
            "homepage": "https://github.com/dflydev/dflydev-dot-access-data",
            "keywords": [
                "access",
                "data",
                "dot",
                "notation"
            ],
            "support": {
                "issues": "https://github.com/dflydev/dflydev-dot-access-data/issues",
                "source": "https://github.com/dflydev/dflydev-dot-access-data/tree/v3.0.3"
            },
            "time": "2024-07-08T12:26:09+00:00"
        },
        {
            "name": "doctrine/inflector",
            "version": "2.1.0",
            "source": {
                "type": "git",
                "url": "https://github.com/doctrine/inflector.git",
                "reference": "6d6c96277ea252fc1304627204c3d5e6e15faa3b"
            },
            "dist": {
                "type": "zip",
                "url": "https://api.github.com/repos/doctrine/inflector/zipball/6d6c96277ea252fc1304627204c3d5e6e15faa3b",
                "reference": "6d6c96277ea252fc1304627204c3d5e6e15faa3b",
                "shasum": ""
            },
            "require": {
                "php": "^7.2 || ^8.0"
            },
            "require-dev": {
                "doctrine/coding-standard": "^12.0 || ^13.0",
                "phpstan/phpstan": "^1.12 || ^2.0",
                "phpstan/phpstan-phpunit": "^1.4 || ^2.0",
                "phpstan/phpstan-strict-rules": "^1.6 || ^2.0",
                "phpunit/phpunit": "^8.5 || ^12.2"
            },
            "type": "library",
            "autoload": {
                "psr-4": {
                    "Doctrine\\Inflector\\": "src"
                }
            },
            "notification-url": "https://packagist.org/downloads/",
            "license": [
                "MIT"
            ],
            "authors": [
                {
                    "name": "Guilherme Blanco",
                    "email": "guilhermeblanco@gmail.com"
                },
                {
                    "name": "Roman Borschel",
                    "email": "roman@code-factory.org"
                },
                {
                    "name": "Benjamin Eberlei",
                    "email": "kontakt@beberlei.de"
                },
                {
                    "name": "Jonathan Wage",
                    "email": "jonwage@gmail.com"
                },
                {
                    "name": "Johannes Schmitt",
                    "email": "schmittjoh@gmail.com"
                }
            ],
            "description": "PHP Doctrine Inflector is a small library that can perform string manipulations with regard to upper/lowercase and singular/plural forms of words.",
            "homepage": "https://www.doctrine-project.org/projects/inflector.html",
            "keywords": [
                "inflection",
                "inflector",
                "lowercase",
                "manipulation",
                "php",
                "plural",
                "singular",
                "strings",
                "uppercase",
                "words"
            ],
            "support": {
                "issues": "https://github.com/doctrine/inflector/issues",
                "source": "https://github.com/doctrine/inflector/tree/2.1.0"
            },
            "funding": [
                {
                    "url": "https://www.doctrine-project.org/sponsorship.html",
                    "type": "custom"
                },
                {
                    "url": "https://www.patreon.com/phpdoctrine",
                    "type": "patreon"
                },
                {
                    "url": "https://tidelift.com/funding/github/packagist/doctrine%2Finflector",
                    "type": "tidelift"
                }
            ],
            "time": "2025-08-10T19:31:58+00:00"
        },
        {
            "name": "doctrine/lexer",
            "version": "3.0.1",
            "source": {
                "type": "git",
                "url": "https://github.com/doctrine/lexer.git",
                "reference": "31ad66abc0fc9e1a1f2d9bc6a42668d2fbbcd6dd"
            },
            "dist": {
                "type": "zip",
                "url": "https://api.github.com/repos/doctrine/lexer/zipball/31ad66abc0fc9e1a1f2d9bc6a42668d2fbbcd6dd",
                "reference": "31ad66abc0fc9e1a1f2d9bc6a42668d2fbbcd6dd",
                "shasum": ""
            },
            "require": {
                "php": "^8.1"
            },
            "require-dev": {
                "doctrine/coding-standard": "^12",
                "phpstan/phpstan": "^1.10",
                "phpunit/phpunit": "^10.5",
                "psalm/plugin-phpunit": "^0.18.3",
                "vimeo/psalm": "^5.21"
            },
            "type": "library",
            "autoload": {
                "psr-4": {
                    "Doctrine\\Common\\Lexer\\": "src"
                }
            },
            "notification-url": "https://packagist.org/downloads/",
            "license": [
                "MIT"
            ],
            "authors": [
                {
                    "name": "Guilherme Blanco",
                    "email": "guilhermeblanco@gmail.com"
                },
                {
                    "name": "Roman Borschel",
                    "email": "roman@code-factory.org"
                },
                {
                    "name": "Johannes Schmitt",
                    "email": "schmittjoh@gmail.com"
                }
            ],
            "description": "PHP Doctrine Lexer parser library that can be used in Top-Down, Recursive Descent Parsers.",
            "homepage": "https://www.doctrine-project.org/projects/lexer.html",
            "keywords": [
                "annotations",
                "docblock",
                "lexer",
                "parser",
                "php"
            ],
            "support": {
                "issues": "https://github.com/doctrine/lexer/issues",
                "source": "https://github.com/doctrine/lexer/tree/3.0.1"
            },
            "funding": [
                {
                    "url": "https://www.doctrine-project.org/sponsorship.html",
                    "type": "custom"
                },
                {
                    "url": "https://www.patreon.com/phpdoctrine",
                    "type": "patreon"
                },
                {
                    "url": "https://tidelift.com/funding/github/packagist/doctrine%2Flexer",
                    "type": "tidelift"
                }
            ],
            "time": "2024-02-05T11:56:58+00:00"
        },
        {
            "name": "dragonmantank/cron-expression",
            "version": "v3.4.0",
            "source": {
                "type": "git",
                "url": "https://github.com/dragonmantank/cron-expression.git",
                "reference": "8c784d071debd117328803d86b2097615b457500"
            },
            "dist": {
                "type": "zip",
                "url": "https://api.github.com/repos/dragonmantank/cron-expression/zipball/8c784d071debd117328803d86b2097615b457500",
                "reference": "8c784d071debd117328803d86b2097615b457500",
                "shasum": ""
            },
            "require": {
                "php": "^7.2|^8.0",
                "webmozart/assert": "^1.0"
            },
            "replace": {
                "mtdowling/cron-expression": "^1.0"
            },
            "require-dev": {
                "phpstan/extension-installer": "^1.0",
                "phpstan/phpstan": "^1.0",
                "phpunit/phpunit": "^7.0|^8.0|^9.0"
            },
            "type": "library",
            "extra": {
                "branch-alias": {
                    "dev-master": "3.x-dev"
                }
            },
            "autoload": {
                "psr-4": {
                    "Cron\\": "src/Cron/"
                }
            },
            "notification-url": "https://packagist.org/downloads/",
            "license": [
                "MIT"
            ],
            "authors": [
                {
                    "name": "Chris Tankersley",
                    "email": "chris@ctankersley.com",
                    "homepage": "https://github.com/dragonmantank"
                }
            ],
            "description": "CRON for PHP: Calculate the next or previous run date and determine if a CRON expression is due",
            "keywords": [
                "cron",
                "schedule"
            ],
            "support": {
                "issues": "https://github.com/dragonmantank/cron-expression/issues",
                "source": "https://github.com/dragonmantank/cron-expression/tree/v3.4.0"
            },
            "funding": [
                {
                    "url": "https://github.com/dragonmantank",
                    "type": "github"
                }
            ],
            "time": "2024-10-09T13:47:03+00:00"
        },
        {
            "name": "egulias/email-validator",
            "version": "4.0.4",
            "source": {
                "type": "git",
                "url": "https://github.com/egulias/EmailValidator.git",
                "reference": "d42c8731f0624ad6bdc8d3e5e9a4524f68801cfa"
            },
            "dist": {
                "type": "zip",
                "url": "https://api.github.com/repos/egulias/EmailValidator/zipball/d42c8731f0624ad6bdc8d3e5e9a4524f68801cfa",
                "reference": "d42c8731f0624ad6bdc8d3e5e9a4524f68801cfa",
                "shasum": ""
            },
            "require": {
                "doctrine/lexer": "^2.0 || ^3.0",
                "php": ">=8.1",
                "symfony/polyfill-intl-idn": "^1.26"
            },
            "require-dev": {
                "phpunit/phpunit": "^10.2",
                "vimeo/psalm": "^5.12"
            },
            "suggest": {
                "ext-intl": "PHP Internationalization Libraries are required to use the SpoofChecking validation"
            },
            "type": "library",
            "extra": {
                "branch-alias": {
                    "dev-master": "4.0.x-dev"
                }
            },
            "autoload": {
                "psr-4": {
                    "Egulias\\EmailValidator\\": "src"
                }
            },
            "notification-url": "https://packagist.org/downloads/",
            "license": [
                "MIT"
            ],
            "authors": [
                {
                    "name": "Eduardo Gulias Davis"
                }
            ],
            "description": "A library for validating emails against several RFCs",
            "homepage": "https://github.com/egulias/EmailValidator",
            "keywords": [
                "email",
                "emailvalidation",
                "emailvalidator",
                "validation",
                "validator"
            ],
            "support": {
                "issues": "https://github.com/egulias/EmailValidator/issues",
                "source": "https://github.com/egulias/EmailValidator/tree/4.0.4"
            },
            "funding": [
                {
                    "url": "https://github.com/egulias",
                    "type": "github"
                }
            ],
            "time": "2025-03-06T22:45:56+00:00"
        },
        {
            "name": "fakerphp/faker",
            "version": "v1.24.1",
            "source": {
                "type": "git",
                "url": "https://github.com/FakerPHP/Faker.git",
                "reference": "e0ee18eb1e6dc3cda3ce9fd97e5a0689a88a64b5"
            },
            "dist": {
                "type": "zip",
                "url": "https://api.github.com/repos/FakerPHP/Faker/zipball/e0ee18eb1e6dc3cda3ce9fd97e5a0689a88a64b5",
                "reference": "e0ee18eb1e6dc3cda3ce9fd97e5a0689a88a64b5",
                "shasum": ""
            },
            "require": {
                "php": "^7.4 || ^8.0",
                "psr/container": "^1.0 || ^2.0",
                "symfony/deprecation-contracts": "^2.2 || ^3.0"
            },
            "conflict": {
                "fzaninotto/faker": "*"
            },
            "require-dev": {
                "bamarni/composer-bin-plugin": "^1.4.1",
                "doctrine/persistence": "^1.3 || ^2.0",
                "ext-intl": "*",
                "phpunit/phpunit": "^9.5.26",
                "symfony/phpunit-bridge": "^5.4.16"
            },
            "suggest": {
                "doctrine/orm": "Required to use Faker\\ORM\\Doctrine",
                "ext-curl": "Required by Faker\\Provider\\Image to download images.",
                "ext-dom": "Required by Faker\\Provider\\HtmlLorem for generating random HTML.",
                "ext-iconv": "Required by Faker\\Provider\\ru_RU\\Text::realText() for generating real Russian text.",
                "ext-mbstring": "Required for multibyte Unicode string functionality."
            },
            "type": "library",
            "autoload": {
                "psr-4": {
                    "Faker\\": "src/Faker/"
                }
            },
            "notification-url": "https://packagist.org/downloads/",
            "license": [
                "MIT"
            ],
            "authors": [
                {
                    "name": "François Zaninotto"
                }
            ],
            "description": "Faker is a PHP library that generates fake data for you.",
            "keywords": [
                "data",
                "faker",
                "fixtures"
            ],
            "support": {
                "issues": "https://github.com/FakerPHP/Faker/issues",
                "source": "https://github.com/FakerPHP/Faker/tree/v1.24.1"
            },
            "time": "2024-11-21T13:46:39+00:00"
        },
        {
            "name": "filament/actions",
            "version": "v4.0.7",
            "source": {
                "type": "git",
                "url": "https://github.com/filamentphp/actions.git",
                "reference": "839ce7099627bea6f44fb71d4302e2696795fede"
            },
            "dist": {
                "type": "zip",
                "url": "https://api.github.com/repos/filamentphp/actions/zipball/839ce7099627bea6f44fb71d4302e2696795fede",
                "reference": "839ce7099627bea6f44fb71d4302e2696795fede",
                "shasum": ""
            },
            "require": {
                "anourvalar/eloquent-serialize": "^1.2",
                "filament/forms": "self.version",
                "filament/infolists": "self.version",
                "filament/notifications": "self.version",
                "filament/support": "self.version",
                "league/csv": "^9.16",
                "openspout/openspout": "^4.23",
                "php": "^8.2"
            },
            "type": "library",
            "extra": {
                "laravel": {
                    "providers": [
                        "Filament\\Actions\\ActionsServiceProvider"
                    ]
                }
            },
            "autoload": {
                "psr-4": {
                    "Filament\\Actions\\": "src"
                }
            },
            "notification-url": "https://packagist.org/downloads/",
            "license": [
                "MIT"
            ],
            "description": "Easily add beautiful action modals to any Livewire component.",
            "homepage": "https://github.com/filamentphp/filament",
            "support": {
                "issues": "https://github.com/filamentphp/filament/issues",
                "source": "https://github.com/filamentphp/filament"
            },
            "time": "2025-09-04T14:12:54+00:00"
        },
        {
            "name": "filament/filament",
            "version": "v4.0.7",
            "source": {
                "type": "git",
                "url": "https://github.com/filamentphp/panels.git",
                "reference": "5cc9f39f8f2112776d66cd0daeab8430f77921ce"
            },
            "dist": {
                "type": "zip",
                "url": "https://api.github.com/repos/filamentphp/panels/zipball/5cc9f39f8f2112776d66cd0daeab8430f77921ce",
                "reference": "5cc9f39f8f2112776d66cd0daeab8430f77921ce",
                "shasum": ""
            },
            "require": {
                "chillerlan/php-qrcode": "^5.0",
                "filament/actions": "self.version",
                "filament/forms": "self.version",
                "filament/infolists": "self.version",
                "filament/notifications": "self.version",
                "filament/schemas": "self.version",
                "filament/support": "self.version",
                "filament/tables": "self.version",
                "filament/widgets": "self.version",
                "php": "^8.2",
                "pragmarx/google2fa": "^8.0",
                "pragmarx/google2fa-qrcode": "^3.0"
            },
            "type": "library",
            "extra": {
                "laravel": {
                    "providers": [
                        "Filament\\FilamentServiceProvider"
                    ]
                }
            },
            "autoload": {
                "files": [
                    "src/global_helpers.php",
                    "src/helpers.php"
                ],
                "psr-4": {
                    "Filament\\": "src"
                }
            },
            "notification-url": "https://packagist.org/downloads/",
            "license": [
                "MIT"
            ],
            "description": "A collection of full-stack components for accelerated Laravel app development.",
            "homepage": "https://github.com/filamentphp/filament",
            "support": {
                "issues": "https://github.com/filamentphp/filament/issues",
                "source": "https://github.com/filamentphp/filament"
            },
            "time": "2025-09-04T14:12:49+00:00"
        },
        {
            "name": "filament/forms",
            "version": "v4.0.7",
            "source": {
                "type": "git",
                "url": "https://github.com/filamentphp/forms.git",
                "reference": "8aea1f3a16bceefd226554953013c457aa430c40"
            },
            "dist": {
                "type": "zip",
                "url": "https://api.github.com/repos/filamentphp/forms/zipball/8aea1f3a16bceefd226554953013c457aa430c40",
                "reference": "8aea1f3a16bceefd226554953013c457aa430c40",
                "shasum": ""
            },
            "require": {
                "danharrin/date-format-converter": "^0.3",
                "filament/actions": "self.version",
                "filament/schemas": "self.version",
                "filament/support": "self.version",
                "php": "^8.2",
                "ueberdosis/tiptap-php": "^2.0"
            },
            "type": "library",
            "extra": {
                "laravel": {
                    "providers": [
                        "Filament\\Forms\\FormsServiceProvider"
                    ]
                }
            },
            "autoload": {
                "files": [
                    "src/helpers.php"
                ],
                "psr-4": {
                    "Filament\\Forms\\": "src"
                }
            },
            "notification-url": "https://packagist.org/downloads/",
            "license": [
                "MIT"
            ],
            "description": "Easily add beautiful forms to any Livewire component.",
            "homepage": "https://github.com/filamentphp/filament",
            "support": {
                "issues": "https://github.com/filamentphp/filament/issues",
                "source": "https://github.com/filamentphp/filament"
            },
            "time": "2025-09-04T14:12:46+00:00"
        },
        {
            "name": "filament/infolists",
            "version": "v4.0.7",
            "source": {
                "type": "git",
                "url": "https://github.com/filamentphp/infolists.git",
                "reference": "ecf47afbcc80732671b7c9170e7d9807a9f5a22b"
            },
            "dist": {
                "type": "zip",
                "url": "https://api.github.com/repos/filamentphp/infolists/zipball/ecf47afbcc80732671b7c9170e7d9807a9f5a22b",
                "reference": "ecf47afbcc80732671b7c9170e7d9807a9f5a22b",
                "shasum": ""
            },
            "require": {
                "filament/actions": "self.version",
                "filament/schemas": "self.version",
                "filament/support": "self.version",
                "php": "^8.2"
            },
            "type": "library",
            "extra": {
                "laravel": {
                    "providers": [
                        "Filament\\Infolists\\InfolistsServiceProvider"
                    ]
                }
            },
            "autoload": {
                "psr-4": {
                    "Filament\\Infolists\\": "src"
                }
            },
            "notification-url": "https://packagist.org/downloads/",
            "license": [
                "MIT"
            ],
            "description": "Easily add beautiful read-only infolists to any Livewire component.",
            "homepage": "https://github.com/filamentphp/filament",
            "support": {
                "issues": "https://github.com/filamentphp/filament/issues",
                "source": "https://github.com/filamentphp/filament"
            },
            "time": "2025-09-04T14:12:51+00:00"
        },
        {
            "name": "filament/notifications",
            "version": "v4.0.7",
            "source": {
                "type": "git",
                "url": "https://github.com/filamentphp/notifications.git",
                "reference": "378b819305ca262eb8f0677774105dfccce49ac1"
            },
            "dist": {
                "type": "zip",
                "url": "https://api.github.com/repos/filamentphp/notifications/zipball/378b819305ca262eb8f0677774105dfccce49ac1",
                "reference": "378b819305ca262eb8f0677774105dfccce49ac1",
                "shasum": ""
            },
            "require": {
                "filament/actions": "self.version",
                "filament/support": "self.version",
                "php": "^8.2"
            },
            "type": "library",
            "extra": {
                "laravel": {
                    "providers": [
                        "Filament\\Notifications\\NotificationsServiceProvider"
                    ]
                }
            },
            "autoload": {
                "files": [
                    "src/Testing/helpers.php"
                ],
                "psr-4": {
                    "Filament\\Notifications\\": "src"
                }
            },
            "notification-url": "https://packagist.org/downloads/",
            "license": [
                "MIT"
            ],
            "description": "Easily add beautiful notifications to any Livewire app.",
            "homepage": "https://github.com/filamentphp/filament",
            "support": {
                "issues": "https://github.com/filamentphp/filament/issues",
                "source": "https://github.com/filamentphp/filament"
            },
            "time": "2025-09-04T14:12:43+00:00"
        },
        {
            "name": "filament/schemas",
            "version": "v4.0.7",
            "source": {
                "type": "git",
                "url": "https://github.com/filamentphp/schemas.git",
                "reference": "328a2b34e812a56b33cf6e4184e1f177094b4a47"
            },
            "dist": {
                "type": "zip",
                "url": "https://api.github.com/repos/filamentphp/schemas/zipball/328a2b34e812a56b33cf6e4184e1f177094b4a47",
                "reference": "328a2b34e812a56b33cf6e4184e1f177094b4a47",
                "shasum": ""
            },
            "require": {
                "danharrin/date-format-converter": "^0.3",
                "filament/actions": "self.version",
                "filament/support": "self.version",
                "php": "^8.2"
            },
            "type": "library",
            "extra": {
                "laravel": {
                    "providers": [
                        "Filament\\Schemas\\SchemasServiceProvider"
                    ]
                }
            },
            "autoload": {
                "psr-4": {
                    "Filament\\Schemas\\": "src"
                }
            },
            "notification-url": "https://packagist.org/downloads/",
            "license": [
                "MIT"
            ],
            "description": "Easily add beautiful UI to any Livewire component.",
            "homepage": "https://github.com/filamentphp/filament",
            "support": {
                "issues": "https://github.com/filamentphp/filament/issues",
                "source": "https://github.com/filamentphp/filament"
            },
            "time": "2025-09-04T14:12:50+00:00"
        },
        {
            "name": "filament/spatie-laravel-media-library-plugin",
            "version": "v4.0.7",
            "source": {
                "type": "git",
                "url": "https://github.com/filamentphp/spatie-laravel-media-library-plugin.git",
                "reference": "fc15d6a60a3ff564fbdaf6588c55dab6c931d67a"
            },
            "dist": {
                "type": "zip",
                "url": "https://api.github.com/repos/filamentphp/spatie-laravel-media-library-plugin/zipball/fc15d6a60a3ff564fbdaf6588c55dab6c931d67a",
                "reference": "fc15d6a60a3ff564fbdaf6588c55dab6c931d67a",
                "shasum": ""
            },
            "require": {
                "filament/support": "self.version",
                "php": "^8.2",
                "spatie/laravel-medialibrary": "^11.0"
            },
            "type": "library",
            "autoload": {
                "psr-4": {
                    "Filament\\": "src"
                }
            },
            "notification-url": "https://packagist.org/downloads/",
            "license": [
                "MIT"
            ],
            "description": "Filament support for `spatie/laravel-medialibrary`.",
            "homepage": "https://github.com/filamentphp/filament",
            "support": {
                "issues": "https://github.com/filamentphp/filament/issues",
                "source": "https://github.com/filamentphp/filament"
            },
            "time": "2025-09-01T09:39:21+00:00"
        },
        {
            "name": "filament/support",
            "version": "v4.0.7",
            "source": {
                "type": "git",
                "url": "https://github.com/filamentphp/support.git",
                "reference": "48684756dd3609abebb5c659cf90113a26e9e219"
            },
            "dist": {
                "type": "zip",
                "url": "https://api.github.com/repos/filamentphp/support/zipball/48684756dd3609abebb5c659cf90113a26e9e219",
                "reference": "48684756dd3609abebb5c659cf90113a26e9e219",
                "shasum": ""
            },
            "require": {
                "blade-ui-kit/blade-heroicons": "^2.5",
                "danharrin/livewire-rate-limiting": "^2.0",
                "ext-intl": "*",
                "illuminate/contracts": "^11.28|^12.0",
                "kirschbaum-development/eloquent-power-joins": "^4.0",
                "league/uri-components": "^7.0",
                "livewire/livewire": "^3.5",
                "nette/php-generator": "^4.0",
                "php": "^8.2",
                "ryangjchandler/blade-capture-directive": "^1.0",
                "spatie/invade": "^2.0",
                "spatie/laravel-package-tools": "^1.9",
                "symfony/console": "^7.0",
                "symfony/html-sanitizer": "^7.0"
            },
            "type": "library",
            "extra": {
                "laravel": {
                    "providers": [
                        "Filament\\Support\\SupportServiceProvider"
                    ]
                }
            },
            "autoload": {
                "files": [
                    "src/helpers.php"
                ],
                "psr-4": {
                    "Filament\\Support\\": "src"
                }
            },
            "notification-url": "https://packagist.org/downloads/",
            "license": [
                "MIT"
            ],
            "description": "Core helper methods and foundation code for all Filament packages.",
            "homepage": "https://github.com/filamentphp/filament",
            "support": {
                "issues": "https://github.com/filamentphp/filament/issues",
                "source": "https://github.com/filamentphp/filament"
            },
            "time": "2025-09-04T14:12:45+00:00"
        },
        {
            "name": "filament/tables",
            "version": "v4.0.7",
            "source": {
                "type": "git",
                "url": "https://github.com/filamentphp/tables.git",
                "reference": "0c8e7f4f2bacfe1bea6dcfeb5c3d6cc0d173844f"
            },
            "dist": {
                "type": "zip",
                "url": "https://api.github.com/repos/filamentphp/tables/zipball/0c8e7f4f2bacfe1bea6dcfeb5c3d6cc0d173844f",
                "reference": "0c8e7f4f2bacfe1bea6dcfeb5c3d6cc0d173844f",
                "shasum": ""
            },
            "require": {
                "filament/actions": "self.version",
                "filament/forms": "self.version",
                "filament/support": "self.version",
                "php": "^8.2"
            },
            "type": "library",
            "extra": {
                "laravel": {
                    "providers": [
                        "Filament\\Tables\\TablesServiceProvider"
                    ]
                }
            },
            "autoload": {
                "psr-4": {
                    "Filament\\Tables\\": "src"
                }
            },
            "notification-url": "https://packagist.org/downloads/",
            "license": [
                "MIT"
            ],
            "description": "Easily add beautiful tables to any Livewire component.",
            "homepage": "https://github.com/filamentphp/filament",
            "support": {
                "issues": "https://github.com/filamentphp/filament/issues",
                "source": "https://github.com/filamentphp/filament"
            },
            "time": "2025-09-04T14:12:44+00:00"
        },
        {
            "name": "filament/widgets",
            "version": "v4.0.7",
            "source": {
                "type": "git",
                "url": "https://github.com/filamentphp/widgets.git",
                "reference": "f761a52df367f8bde47d9d2518c3c0b646155345"
            },
            "dist": {
                "type": "zip",
                "url": "https://api.github.com/repos/filamentphp/widgets/zipball/f761a52df367f8bde47d9d2518c3c0b646155345",
                "reference": "f761a52df367f8bde47d9d2518c3c0b646155345",
                "shasum": ""
            },
            "require": {
                "filament/schemas": "self.version",
                "filament/support": "self.version",
                "php": "^8.2"
            },
            "type": "library",
            "extra": {
                "laravel": {
                    "providers": [
                        "Filament\\Widgets\\WidgetsServiceProvider"
                    ]
                }
            },
            "autoload": {
                "psr-4": {
                    "Filament\\Widgets\\": "src"
                }
            },
            "notification-url": "https://packagist.org/downloads/",
            "license": [
                "MIT"
            ],
            "description": "Easily add beautiful dashboard widgets to any Livewire component.",
            "homepage": "https://github.com/filamentphp/filament",
            "support": {
                "issues": "https://github.com/filamentphp/filament/issues",
                "source": "https://github.com/filamentphp/filament"
            },
            "time": "2025-09-04T14:12:52+00:00"
        },
        {
            "name": "fruitcake/php-cors",
            "version": "v1.3.0",
            "source": {
                "type": "git",
                "url": "https://github.com/fruitcake/php-cors.git",
                "reference": "3d158f36e7875e2f040f37bc0573956240a5a38b"
            },
            "dist": {
                "type": "zip",
                "url": "https://api.github.com/repos/fruitcake/php-cors/zipball/3d158f36e7875e2f040f37bc0573956240a5a38b",
                "reference": "3d158f36e7875e2f040f37bc0573956240a5a38b",
                "shasum": ""
            },
            "require": {
                "php": "^7.4|^8.0",
                "symfony/http-foundation": "^4.4|^5.4|^6|^7"
            },
            "require-dev": {
                "phpstan/phpstan": "^1.4",
                "phpunit/phpunit": "^9",
                "squizlabs/php_codesniffer": "^3.5"
            },
            "type": "library",
            "extra": {
                "branch-alias": {
                    "dev-master": "1.2-dev"
                }
            },
            "autoload": {
                "psr-4": {
                    "Fruitcake\\Cors\\": "src/"
                }
            },
            "notification-url": "https://packagist.org/downloads/",
            "license": [
                "MIT"
            ],
            "authors": [
                {
                    "name": "Fruitcake",
                    "homepage": "https://fruitcake.nl"
                },
                {
                    "name": "Barryvdh",
                    "email": "barryvdh@gmail.com"
                }
            ],
            "description": "Cross-origin resource sharing library for the Symfony HttpFoundation",
            "homepage": "https://github.com/fruitcake/php-cors",
            "keywords": [
                "cors",
                "laravel",
                "symfony"
            ],
            "support": {
                "issues": "https://github.com/fruitcake/php-cors/issues",
                "source": "https://github.com/fruitcake/php-cors/tree/v1.3.0"
            },
            "funding": [
                {
                    "url": "https://fruitcake.nl",
                    "type": "custom"
                },
                {
                    "url": "https://github.com/barryvdh",
                    "type": "github"
                }
            ],
            "time": "2023-10-12T05:21:21+00:00"
        },
        {
            "name": "giggsey/libphonenumber-for-php-lite",
            "version": "9.0.13",
            "source": {
                "type": "git",
                "url": "https://github.com/giggsey/libphonenumber-for-php-lite.git",
                "reference": "0d5fcd837598ee6ec8104a0bc642ebff54fb70e5"
            },
            "dist": {
                "type": "zip",
                "url": "https://api.github.com/repos/giggsey/libphonenumber-for-php-lite/zipball/0d5fcd837598ee6ec8104a0bc642ebff54fb70e5",
                "reference": "0d5fcd837598ee6ec8104a0bc642ebff54fb70e5",
                "shasum": ""
            },
            "require": {
                "php": "^8.1",
                "symfony/polyfill-mbstring": "^1.17"
            },
            "conflict": {
                "giggsey/libphonenumber-for-php": "*"
            },
            "require-dev": {
                "ext-dom": "*",
                "friendsofphp/php-cs-fixer": "^3.71",
                "infection/infection": "^0.29|^0.31.0",
                "nette/php-generator": "^4.1",
                "php-coveralls/php-coveralls": "^2.7",
                "phpstan/extension-installer": "^1.4.3",
                "phpstan/phpstan": "^2.1.7",
                "phpstan/phpstan-deprecation-rules": "^2.0.1",
                "phpstan/phpstan-phpunit": "^2.0.4",
                "phpstan/phpstan-strict-rules": "^2.0.3",
                "phpunit/phpunit": "^10.5.45",
                "symfony/console": "^6.4",
                "symfony/filesystem": "^6.4",
                "symfony/process": "^6.4"
            },
            "suggest": {
                "giggsey/libphonenumber-for-php": "Use libphonenumber-for-php for geocoding, carriers, timezones and matching"
            },
            "type": "library",
            "extra": {
                "branch-alias": {
                    "dev-master": "9.x-dev"
                }
            },
            "autoload": {
                "psr-4": {
                    "libphonenumber\\": "src/"
                }
            },
            "notification-url": "https://packagist.org/downloads/",
            "license": [
                "Apache-2.0"
            ],
            "authors": [
                {
                    "name": "Joshua Gigg",
                    "email": "giggsey@gmail.com",
                    "homepage": "https://giggsey.com/"
                }
            ],
            "description": "A lite version of giggsey/libphonenumber-for-php, which is a PHP Port of Google's libphonenumber",
            "homepage": "https://github.com/giggsey/libphonenumber-for-php-lite",
            "keywords": [
                "geocoding",
                "geolocation",
                "libphonenumber",
                "mobile",
                "phonenumber",
                "validation"
            ],
            "support": {
                "issues": "https://github.com/giggsey/libphonenumber-for-php-lite/issues",
                "source": "https://github.com/giggsey/libphonenumber-for-php-lite"
            },
            "time": "2025-09-01T08:24:26+00:00"
        },
        {
            "name": "graham-campbell/result-type",
            "version": "v1.1.3",
            "source": {
                "type": "git",
                "url": "https://github.com/GrahamCampbell/Result-Type.git",
                "reference": "3ba905c11371512af9d9bdd27d99b782216b6945"
            },
            "dist": {
                "type": "zip",
                "url": "https://api.github.com/repos/GrahamCampbell/Result-Type/zipball/3ba905c11371512af9d9bdd27d99b782216b6945",
                "reference": "3ba905c11371512af9d9bdd27d99b782216b6945",
                "shasum": ""
            },
            "require": {
                "php": "^7.2.5 || ^8.0",
                "phpoption/phpoption": "^1.9.3"
            },
            "require-dev": {
                "phpunit/phpunit": "^8.5.39 || ^9.6.20 || ^10.5.28"
            },
            "type": "library",
            "autoload": {
                "psr-4": {
                    "GrahamCampbell\\ResultType\\": "src/"
                }
            },
            "notification-url": "https://packagist.org/downloads/",
            "license": [
                "MIT"
            ],
            "authors": [
                {
                    "name": "Graham Campbell",
                    "email": "hello@gjcampbell.co.uk",
                    "homepage": "https://github.com/GrahamCampbell"
                }
            ],
            "description": "An Implementation Of The Result Type",
            "keywords": [
                "Graham Campbell",
                "GrahamCampbell",
                "Result Type",
                "Result-Type",
                "result"
            ],
            "support": {
                "issues": "https://github.com/GrahamCampbell/Result-Type/issues",
                "source": "https://github.com/GrahamCampbell/Result-Type/tree/v1.1.3"
            },
            "funding": [
                {
                    "url": "https://github.com/GrahamCampbell",
                    "type": "github"
                },
                {
                    "url": "https://tidelift.com/funding/github/packagist/graham-campbell/result-type",
                    "type": "tidelift"
                }
            ],
            "time": "2024-07-20T21:45:45+00:00"
        },
        {
            "name": "guzzlehttp/guzzle",
            "version": "7.10.0",
            "source": {
                "type": "git",
                "url": "https://github.com/guzzle/guzzle.git",
                "reference": "b51ac707cfa420b7bfd4e4d5e510ba8008e822b4"
            },
            "dist": {
                "type": "zip",
                "url": "https://api.github.com/repos/guzzle/guzzle/zipball/b51ac707cfa420b7bfd4e4d5e510ba8008e822b4",
                "reference": "b51ac707cfa420b7bfd4e4d5e510ba8008e822b4",
                "shasum": ""
            },
            "require": {
                "ext-json": "*",
                "guzzlehttp/promises": "^2.3",
                "guzzlehttp/psr7": "^2.8",
                "php": "^7.2.5 || ^8.0",
                "psr/http-client": "^1.0",
                "symfony/deprecation-contracts": "^2.2 || ^3.0"
            },
            "provide": {
                "psr/http-client-implementation": "1.0"
            },
            "require-dev": {
                "bamarni/composer-bin-plugin": "^1.8.2",
                "ext-curl": "*",
                "guzzle/client-integration-tests": "3.0.2",
                "php-http/message-factory": "^1.1",
                "phpunit/phpunit": "^8.5.39 || ^9.6.20",
                "psr/log": "^1.1 || ^2.0 || ^3.0"
            },
            "suggest": {
                "ext-curl": "Required for CURL handler support",
                "ext-intl": "Required for Internationalized Domain Name (IDN) support",
                "psr/log": "Required for using the Log middleware"
            },
            "type": "library",
            "extra": {
                "bamarni-bin": {
                    "bin-links": true,
                    "forward-command": false
                }
            },
            "autoload": {
                "files": [
                    "src/functions_include.php"
                ],
                "psr-4": {
                    "GuzzleHttp\\": "src/"
                }
            },
            "notification-url": "https://packagist.org/downloads/",
            "license": [
                "MIT"
            ],
            "authors": [
                {
                    "name": "Graham Campbell",
                    "email": "hello@gjcampbell.co.uk",
                    "homepage": "https://github.com/GrahamCampbell"
                },
                {
                    "name": "Michael Dowling",
                    "email": "mtdowling@gmail.com",
                    "homepage": "https://github.com/mtdowling"
                },
                {
                    "name": "Jeremy Lindblom",
                    "email": "jeremeamia@gmail.com",
                    "homepage": "https://github.com/jeremeamia"
                },
                {
                    "name": "George Mponos",
                    "email": "gmponos@gmail.com",
                    "homepage": "https://github.com/gmponos"
                },
                {
                    "name": "Tobias Nyholm",
                    "email": "tobias.nyholm@gmail.com",
                    "homepage": "https://github.com/Nyholm"
                },
                {
                    "name": "Márk Sági-Kazár",
                    "email": "mark.sagikazar@gmail.com",
                    "homepage": "https://github.com/sagikazarmark"
                },
                {
                    "name": "Tobias Schultze",
                    "email": "webmaster@tubo-world.de",
                    "homepage": "https://github.com/Tobion"
                }
            ],
            "description": "Guzzle is a PHP HTTP client library",
            "keywords": [
                "client",
                "curl",
                "framework",
                "http",
                "http client",
                "psr-18",
                "psr-7",
                "rest",
                "web service"
            ],
            "support": {
                "issues": "https://github.com/guzzle/guzzle/issues",
                "source": "https://github.com/guzzle/guzzle/tree/7.10.0"
            },
            "funding": [
                {
                    "url": "https://github.com/GrahamCampbell",
                    "type": "github"
                },
                {
                    "url": "https://github.com/Nyholm",
                    "type": "github"
                },
                {
                    "url": "https://tidelift.com/funding/github/packagist/guzzlehttp/guzzle",
                    "type": "tidelift"
                }
            ],
            "time": "2025-08-23T22:36:01+00:00"
        },
        {
            "name": "guzzlehttp/promises",
            "version": "2.3.0",
            "source": {
                "type": "git",
                "url": "https://github.com/guzzle/promises.git",
                "reference": "481557b130ef3790cf82b713667b43030dc9c957"
            },
            "dist": {
                "type": "zip",
                "url": "https://api.github.com/repos/guzzle/promises/zipball/481557b130ef3790cf82b713667b43030dc9c957",
                "reference": "481557b130ef3790cf82b713667b43030dc9c957",
                "shasum": ""
            },
            "require": {
                "php": "^7.2.5 || ^8.0"
            },
            "require-dev": {
                "bamarni/composer-bin-plugin": "^1.8.2",
                "phpunit/phpunit": "^8.5.44 || ^9.6.25"
            },
            "type": "library",
            "extra": {
                "bamarni-bin": {
                    "bin-links": true,
                    "forward-command": false
                }
            },
            "autoload": {
                "psr-4": {
                    "GuzzleHttp\\Promise\\": "src/"
                }
            },
            "notification-url": "https://packagist.org/downloads/",
            "license": [
                "MIT"
            ],
            "authors": [
                {
                    "name": "Graham Campbell",
                    "email": "hello@gjcampbell.co.uk",
                    "homepage": "https://github.com/GrahamCampbell"
                },
                {
                    "name": "Michael Dowling",
                    "email": "mtdowling@gmail.com",
                    "homepage": "https://github.com/mtdowling"
                },
                {
                    "name": "Tobias Nyholm",
                    "email": "tobias.nyholm@gmail.com",
                    "homepage": "https://github.com/Nyholm"
                },
                {
                    "name": "Tobias Schultze",
                    "email": "webmaster@tubo-world.de",
                    "homepage": "https://github.com/Tobion"
                }
            ],
            "description": "Guzzle promises library",
            "keywords": [
                "promise"
            ],
            "support": {
                "issues": "https://github.com/guzzle/promises/issues",
                "source": "https://github.com/guzzle/promises/tree/2.3.0"
            },
            "funding": [
                {
                    "url": "https://github.com/GrahamCampbell",
                    "type": "github"
                },
                {
                    "url": "https://github.com/Nyholm",
                    "type": "github"
                },
                {
                    "url": "https://tidelift.com/funding/github/packagist/guzzlehttp/promises",
                    "type": "tidelift"
                }
            ],
            "time": "2025-08-22T14:34:08+00:00"
        },
        {
            "name": "guzzlehttp/psr7",
            "version": "2.8.0",
            "source": {
                "type": "git",
                "url": "https://github.com/guzzle/psr7.git",
                "reference": "21dc724a0583619cd1652f673303492272778051"
            },
            "dist": {
                "type": "zip",
                "url": "https://api.github.com/repos/guzzle/psr7/zipball/21dc724a0583619cd1652f673303492272778051",
                "reference": "21dc724a0583619cd1652f673303492272778051",
                "shasum": ""
            },
            "require": {
                "php": "^7.2.5 || ^8.0",
                "psr/http-factory": "^1.0",
                "psr/http-message": "^1.1 || ^2.0",
                "ralouphie/getallheaders": "^3.0"
            },
            "provide": {
                "psr/http-factory-implementation": "1.0",
                "psr/http-message-implementation": "1.0"
            },
            "require-dev": {
                "bamarni/composer-bin-plugin": "^1.8.2",
                "http-interop/http-factory-tests": "0.9.0",
                "phpunit/phpunit": "^8.5.44 || ^9.6.25"
            },
            "suggest": {
                "laminas/laminas-httphandlerrunner": "Emit PSR-7 responses"
            },
            "type": "library",
            "extra": {
                "bamarni-bin": {
                    "bin-links": true,
                    "forward-command": false
                }
            },
            "autoload": {
                "psr-4": {
                    "GuzzleHttp\\Psr7\\": "src/"
                }
            },
            "notification-url": "https://packagist.org/downloads/",
            "license": [
                "MIT"
            ],
            "authors": [
                {
                    "name": "Graham Campbell",
                    "email": "hello@gjcampbell.co.uk",
                    "homepage": "https://github.com/GrahamCampbell"
                },
                {
                    "name": "Michael Dowling",
                    "email": "mtdowling@gmail.com",
                    "homepage": "https://github.com/mtdowling"
                },
                {
                    "name": "George Mponos",
                    "email": "gmponos@gmail.com",
                    "homepage": "https://github.com/gmponos"
                },
                {
                    "name": "Tobias Nyholm",
                    "email": "tobias.nyholm@gmail.com",
                    "homepage": "https://github.com/Nyholm"
                },
                {
                    "name": "Márk Sági-Kazár",
                    "email": "mark.sagikazar@gmail.com",
                    "homepage": "https://github.com/sagikazarmark"
                },
                {
                    "name": "Tobias Schultze",
                    "email": "webmaster@tubo-world.de",
                    "homepage": "https://github.com/Tobion"
                },
                {
                    "name": "Márk Sági-Kazár",
                    "email": "mark.sagikazar@gmail.com",
                    "homepage": "https://sagikazarmark.hu"
                }
            ],
            "description": "PSR-7 message implementation that also provides common utility methods",
            "keywords": [
                "http",
                "message",
                "psr-7",
                "request",
                "response",
                "stream",
                "uri",
                "url"
            ],
            "support": {
                "issues": "https://github.com/guzzle/psr7/issues",
                "source": "https://github.com/guzzle/psr7/tree/2.8.0"
            },
            "funding": [
                {
                    "url": "https://github.com/GrahamCampbell",
                    "type": "github"
                },
                {
                    "url": "https://github.com/Nyholm",
                    "type": "github"
                },
                {
                    "url": "https://tidelift.com/funding/github/packagist/guzzlehttp/psr7",
                    "type": "tidelift"
                }
            ],
            "time": "2025-08-23T21:21:41+00:00"
        },
        {
            "name": "guzzlehttp/uri-template",
            "version": "v1.0.5",
            "source": {
                "type": "git",
                "url": "https://github.com/guzzle/uri-template.git",
                "reference": "4f4bbd4e7172148801e76e3decc1e559bdee34e1"
            },
            "dist": {
                "type": "zip",
                "url": "https://api.github.com/repos/guzzle/uri-template/zipball/4f4bbd4e7172148801e76e3decc1e559bdee34e1",
                "reference": "4f4bbd4e7172148801e76e3decc1e559bdee34e1",
                "shasum": ""
            },
            "require": {
                "php": "^7.2.5 || ^8.0",
                "symfony/polyfill-php80": "^1.24"
            },
            "require-dev": {
                "bamarni/composer-bin-plugin": "^1.8.2",
                "phpunit/phpunit": "^8.5.44 || ^9.6.25",
                "uri-template/tests": "1.0.0"
            },
            "type": "library",
            "extra": {
                "bamarni-bin": {
                    "bin-links": true,
                    "forward-command": false
                }
            },
            "autoload": {
                "psr-4": {
                    "GuzzleHttp\\UriTemplate\\": "src"
                }
            },
            "notification-url": "https://packagist.org/downloads/",
            "license": [
                "MIT"
            ],
            "authors": [
                {
                    "name": "Graham Campbell",
                    "email": "hello@gjcampbell.co.uk",
                    "homepage": "https://github.com/GrahamCampbell"
                },
                {
                    "name": "Michael Dowling",
                    "email": "mtdowling@gmail.com",
                    "homepage": "https://github.com/mtdowling"
                },
                {
                    "name": "George Mponos",
                    "email": "gmponos@gmail.com",
                    "homepage": "https://github.com/gmponos"
                },
                {
                    "name": "Tobias Nyholm",
                    "email": "tobias.nyholm@gmail.com",
                    "homepage": "https://github.com/Nyholm"
                }
            ],
            "description": "A polyfill class for uri_template of PHP",
            "keywords": [
                "guzzlehttp",
                "uri-template"
            ],
            "support": {
                "issues": "https://github.com/guzzle/uri-template/issues",
                "source": "https://github.com/guzzle/uri-template/tree/v1.0.5"
            },
            "funding": [
                {
                    "url": "https://github.com/GrahamCampbell",
                    "type": "github"
                },
                {
                    "url": "https://github.com/Nyholm",
                    "type": "github"
                },
                {
                    "url": "https://tidelift.com/funding/github/packagist/guzzlehttp/uri-template",
                    "type": "tidelift"
                }
            ],
            "time": "2025-08-22T14:27:06+00:00"
        },
        {
            "name": "kirschbaum-development/eloquent-power-joins",
            "version": "4.2.8",
            "source": {
                "type": "git",
                "url": "https://github.com/kirschbaum-development/eloquent-power-joins.git",
                "reference": "d67c7e2efa886d2ef8bb29e86c3ddb9438ac6390"
            },
            "dist": {
                "type": "zip",
                "url": "https://api.github.com/repos/kirschbaum-development/eloquent-power-joins/zipball/d67c7e2efa886d2ef8bb29e86c3ddb9438ac6390",
                "reference": "d67c7e2efa886d2ef8bb29e86c3ddb9438ac6390",
                "shasum": ""
            },
            "require": {
                "illuminate/database": "^11.42|^12.0",
                "illuminate/support": "^11.42|^12.0",
                "php": "^8.2"
            },
            "require-dev": {
                "friendsofphp/php-cs-fixer": "dev-master",
                "laravel/legacy-factories": "^1.0@dev",
                "orchestra/testbench": "^9.0|^10.0",
                "phpunit/phpunit": "^10.0|^11.0"
            },
            "type": "library",
            "extra": {
                "laravel": {
                    "providers": [
                        "Kirschbaum\\PowerJoins\\PowerJoinsServiceProvider"
                    ]
                }
            },
            "autoload": {
                "psr-4": {
                    "Kirschbaum\\PowerJoins\\": "src"
                }
            },
            "notification-url": "https://packagist.org/downloads/",
            "license": [
                "MIT"
            ],
            "authors": [
                {
                    "name": "Luis Dalmolin",
                    "email": "luis.nh@gmail.com",
                    "role": "Developer"
                }
            ],
            "description": "The Laravel magic applied to joins.",
            "homepage": "https://github.com/kirschbaum-development/eloquent-power-joins",
            "keywords": [
                "eloquent",
                "join",
                "laravel",
                "mysql"
            ],
            "support": {
                "issues": "https://github.com/kirschbaum-development/eloquent-power-joins/issues",
                "source": "https://github.com/kirschbaum-development/eloquent-power-joins/tree/4.2.8"
            },
            "time": "2025-08-14T18:43:05+00:00"
        },
        {
            "name": "laminas/laminas-diactoros",
            "version": "3.6.0",
            "source": {
                "type": "git",
                "url": "https://github.com/laminas/laminas-diactoros.git",
                "reference": "b068eac123f21c0e592de41deeb7403b88e0a89f"
            },
            "dist": {
                "type": "zip",
                "url": "https://api.github.com/repos/laminas/laminas-diactoros/zipball/b068eac123f21c0e592de41deeb7403b88e0a89f",
                "reference": "b068eac123f21c0e592de41deeb7403b88e0a89f",
                "shasum": ""
            },
            "require": {
                "php": "~8.1.0 || ~8.2.0 || ~8.3.0 || ~8.4.0",
                "psr/http-factory": "^1.1",
                "psr/http-message": "^1.1 || ^2.0"
            },
            "conflict": {
                "amphp/amp": "<2.6.4"
            },
            "provide": {
                "psr/http-factory-implementation": "^1.0",
                "psr/http-message-implementation": "^1.1 || ^2.0"
            },
            "require-dev": {
                "ext-curl": "*",
                "ext-dom": "*",
                "ext-gd": "*",
                "ext-libxml": "*",
                "http-interop/http-factory-tests": "^2.2.0",
                "laminas/laminas-coding-standard": "~3.0.0",
                "php-http/psr7-integration-tests": "^1.4.0",
                "phpunit/phpunit": "^10.5.36",
                "psalm/plugin-phpunit": "^0.19.0",
                "vimeo/psalm": "^5.26.1"
            },
            "type": "library",
            "extra": {
                "laminas": {
                    "module": "Laminas\\Diactoros",
                    "config-provider": "Laminas\\Diactoros\\ConfigProvider"
                }
            },
            "autoload": {
                "files": [
                    "src/functions/create_uploaded_file.php",
                    "src/functions/marshal_headers_from_sapi.php",
                    "src/functions/marshal_method_from_sapi.php",
                    "src/functions/marshal_protocol_version_from_sapi.php",
                    "src/functions/normalize_server.php",
                    "src/functions/normalize_uploaded_files.php",
                    "src/functions/parse_cookie_header.php"
                ],
                "psr-4": {
                    "Laminas\\Diactoros\\": "src/"
                }
            },
            "notification-url": "https://packagist.org/downloads/",
            "license": [
                "BSD-3-Clause"
            ],
            "description": "PSR HTTP Message implementations",
            "homepage": "https://laminas.dev",
            "keywords": [
                "http",
                "laminas",
                "psr",
                "psr-17",
                "psr-7"
            ],
            "support": {
                "chat": "https://laminas.dev/chat",
                "docs": "https://docs.laminas.dev/laminas-diactoros/",
                "forum": "https://discourse.laminas.dev",
                "issues": "https://github.com/laminas/laminas-diactoros/issues",
                "rss": "https://github.com/laminas/laminas-diactoros/releases.atom",
                "source": "https://github.com/laminas/laminas-diactoros"
            },
            "funding": [
                {
                    "url": "https://funding.communitybridge.org/projects/laminas-project",
                    "type": "community_bridge"
                }
            ],
            "time": "2025-05-05T16:03:34+00:00"
        },
        {
            "name": "laravel/framework",
            "version": "v12.28.1",
            "source": {
                "type": "git",
                "url": "https://github.com/laravel/framework.git",
                "reference": "868c1f2d3dba4df6d21e3a8d818479f094cfd942"
            },
            "dist": {
                "type": "zip",
                "url": "https://api.github.com/repos/laravel/framework/zipball/868c1f2d3dba4df6d21e3a8d818479f094cfd942",
                "reference": "868c1f2d3dba4df6d21e3a8d818479f094cfd942",
                "shasum": ""
            },
            "require": {
                "brick/math": "^0.11|^0.12|^0.13|^0.14",
                "composer-runtime-api": "^2.2",
                "doctrine/inflector": "^2.0.5",
                "dragonmantank/cron-expression": "^3.4",
                "egulias/email-validator": "^3.2.1|^4.0",
                "ext-ctype": "*",
                "ext-filter": "*",
                "ext-hash": "*",
                "ext-mbstring": "*",
                "ext-openssl": "*",
                "ext-session": "*",
                "ext-tokenizer": "*",
                "fruitcake/php-cors": "^1.3",
                "guzzlehttp/guzzle": "^7.8.2",
                "guzzlehttp/uri-template": "^1.0",
                "laravel/prompts": "^0.3.0",
                "laravel/serializable-closure": "^1.3|^2.0",
                "league/commonmark": "^2.7",
                "league/flysystem": "^3.25.1",
                "league/flysystem-local": "^3.25.1",
                "league/uri": "^7.5.1",
                "monolog/monolog": "^3.0",
                "nesbot/carbon": "^3.8.4",
                "nunomaduro/termwind": "^2.0",
                "php": "^8.2",
                "psr/container": "^1.1.1|^2.0.1",
                "psr/log": "^1.0|^2.0|^3.0",
                "psr/simple-cache": "^1.0|^2.0|^3.0",
                "ramsey/uuid": "^4.7",
                "symfony/console": "^7.2.0",
                "symfony/error-handler": "^7.2.0",
                "symfony/finder": "^7.2.0",
                "symfony/http-foundation": "^7.2.0",
                "symfony/http-kernel": "^7.2.0",
                "symfony/mailer": "^7.2.0",
                "symfony/mime": "^7.2.0",
                "symfony/polyfill-php83": "^1.33",
                "symfony/polyfill-php84": "^1.33",
                "symfony/polyfill-php85": "^1.33",
                "symfony/process": "^7.2.0",
                "symfony/routing": "^7.2.0",
                "symfony/uid": "^7.2.0",
                "symfony/var-dumper": "^7.2.0",
                "tijsverkoyen/css-to-inline-styles": "^2.2.5",
                "vlucas/phpdotenv": "^5.6.1",
                "voku/portable-ascii": "^2.0.2"
            },
            "conflict": {
                "tightenco/collect": "<5.5.33"
            },
            "provide": {
                "psr/container-implementation": "1.1|2.0",
                "psr/log-implementation": "1.0|2.0|3.0",
                "psr/simple-cache-implementation": "1.0|2.0|3.0"
            },
            "replace": {
                "illuminate/auth": "self.version",
                "illuminate/broadcasting": "self.version",
                "illuminate/bus": "self.version",
                "illuminate/cache": "self.version",
                "illuminate/collections": "self.version",
                "illuminate/concurrency": "self.version",
                "illuminate/conditionable": "self.version",
                "illuminate/config": "self.version",
                "illuminate/console": "self.version",
                "illuminate/container": "self.version",
                "illuminate/contracts": "self.version",
                "illuminate/cookie": "self.version",
                "illuminate/database": "self.version",
                "illuminate/encryption": "self.version",
                "illuminate/events": "self.version",
                "illuminate/filesystem": "self.version",
                "illuminate/hashing": "self.version",
                "illuminate/http": "self.version",
                "illuminate/json-schema": "self.version",
                "illuminate/log": "self.version",
                "illuminate/macroable": "self.version",
                "illuminate/mail": "self.version",
                "illuminate/notifications": "self.version",
                "illuminate/pagination": "self.version",
                "illuminate/pipeline": "self.version",
                "illuminate/process": "self.version",
                "illuminate/queue": "self.version",
                "illuminate/redis": "self.version",
                "illuminate/routing": "self.version",
                "illuminate/session": "self.version",
                "illuminate/support": "self.version",
                "illuminate/testing": "self.version",
                "illuminate/translation": "self.version",
                "illuminate/validation": "self.version",
                "illuminate/view": "self.version",
                "spatie/once": "*"
            },
            "require-dev": {
                "ably/ably-php": "^1.0",
                "aws/aws-sdk-php": "^3.322.9",
                "ext-gmp": "*",
                "fakerphp/faker": "^1.24",
                "guzzlehttp/promises": "^2.0.3",
                "guzzlehttp/psr7": "^2.4",
                "laravel/pint": "^1.18",
                "league/flysystem-aws-s3-v3": "^3.25.1",
                "league/flysystem-ftp": "^3.25.1",
                "league/flysystem-path-prefixing": "^3.25.1",
                "league/flysystem-read-only": "^3.25.1",
                "league/flysystem-sftp-v3": "^3.25.1",
                "mockery/mockery": "^1.6.10",
                "opis/json-schema": "^2.4.1",
                "orchestra/testbench-core": "^10.6.5",
                "pda/pheanstalk": "^5.0.6|^7.0.0",
                "php-http/discovery": "^1.15",
                "phpstan/phpstan": "^2.0",
                "phpunit/phpunit": "^10.5.35|^11.5.3|^12.0.1",
                "predis/predis": "^2.3|^3.0",
                "resend/resend-php": "^0.10.0",
                "symfony/cache": "^7.2.0",
                "symfony/http-client": "^7.2.0",
                "symfony/psr-http-message-bridge": "^7.2.0",
                "symfony/translation": "^7.2.0"
            },
            "suggest": {
                "ably/ably-php": "Required to use the Ably broadcast driver (^1.0).",
                "aws/aws-sdk-php": "Required to use the SQS queue driver, DynamoDb failed job storage, and SES mail driver (^3.322.9).",
                "brianium/paratest": "Required to run tests in parallel (^7.0|^8.0).",
                "ext-apcu": "Required to use the APC cache driver.",
                "ext-fileinfo": "Required to use the Filesystem class.",
                "ext-ftp": "Required to use the Flysystem FTP driver.",
                "ext-gd": "Required to use Illuminate\\Http\\Testing\\FileFactory::image().",
                "ext-memcached": "Required to use the memcache cache driver.",
                "ext-pcntl": "Required to use all features of the queue worker and console signal trapping.",
                "ext-pdo": "Required to use all database features.",
                "ext-posix": "Required to use all features of the queue worker.",
                "ext-redis": "Required to use the Redis cache and queue drivers (^4.0|^5.0|^6.0).",
                "fakerphp/faker": "Required to use the eloquent factory builder (^1.9.1).",
                "filp/whoops": "Required for friendly error pages in development (^2.14.3).",
                "laravel/tinker": "Required to use the tinker console command (^2.0).",
                "league/flysystem-aws-s3-v3": "Required to use the Flysystem S3 driver (^3.25.1).",
                "league/flysystem-ftp": "Required to use the Flysystem FTP driver (^3.25.1).",
                "league/flysystem-path-prefixing": "Required to use the scoped driver (^3.25.1).",
                "league/flysystem-read-only": "Required to use read-only disks (^3.25.1)",
                "league/flysystem-sftp-v3": "Required to use the Flysystem SFTP driver (^3.25.1).",
                "mockery/mockery": "Required to use mocking (^1.6).",
                "pda/pheanstalk": "Required to use the beanstalk queue driver (^5.0).",
                "php-http/discovery": "Required to use PSR-7 bridging features (^1.15).",
                "phpunit/phpunit": "Required to use assertions and run tests (^10.5.35|^11.5.3|^12.0.1).",
                "predis/predis": "Required to use the predis connector (^2.3|^3.0).",
                "psr/http-message": "Required to allow Storage::put to accept a StreamInterface (^1.0).",
                "pusher/pusher-php-server": "Required to use the Pusher broadcast driver (^6.0|^7.0).",
                "resend/resend-php": "Required to enable support for the Resend mail transport (^0.10.0).",
                "symfony/cache": "Required to PSR-6 cache bridge (^7.2).",
                "symfony/filesystem": "Required to enable support for relative symbolic links (^7.2).",
                "symfony/http-client": "Required to enable support for the Symfony API mail transports (^7.2).",
                "symfony/mailgun-mailer": "Required to enable support for the Mailgun mail transport (^7.2).",
                "symfony/postmark-mailer": "Required to enable support for the Postmark mail transport (^7.2).",
                "symfony/psr-http-message-bridge": "Required to use PSR-7 bridging features (^7.2)."
            },
            "type": "library",
            "extra": {
                "branch-alias": {
                    "dev-master": "12.x-dev"
                }
            },
            "autoload": {
                "files": [
                    "src/Illuminate/Collections/functions.php",
                    "src/Illuminate/Collections/helpers.php",
                    "src/Illuminate/Events/functions.php",
                    "src/Illuminate/Filesystem/functions.php",
                    "src/Illuminate/Foundation/helpers.php",
                    "src/Illuminate/Log/functions.php",
                    "src/Illuminate/Support/functions.php",
                    "src/Illuminate/Support/helpers.php"
                ],
                "psr-4": {
                    "Illuminate\\": "src/Illuminate/",
                    "Illuminate\\Support\\": [
                        "src/Illuminate/Macroable/",
                        "src/Illuminate/Collections/",
                        "src/Illuminate/Conditionable/"
                    ]
                }
            },
            "notification-url": "https://packagist.org/downloads/",
            "license": [
                "MIT"
            ],
            "authors": [
                {
                    "name": "Taylor Otwell",
                    "email": "taylor@laravel.com"
                }
            ],
            "description": "The Laravel Framework.",
            "homepage": "https://laravel.com",
            "keywords": [
                "framework",
                "laravel"
            ],
            "support": {
                "issues": "https://github.com/laravel/framework/issues",
                "source": "https://github.com/laravel/framework"
            },
            "time": "2025-09-04T14:58:12+00:00"
        },
        {
            "name": "laravel/octane",
            "version": "v2.12.1",
            "source": {
                "type": "git",
                "url": "https://github.com/laravel/octane.git",
                "reference": "4ca38b90d76f31b8c1e27873316c2db34450151c"
            },
            "dist": {
                "type": "zip",
                "url": "https://api.github.com/repos/laravel/octane/zipball/4ca38b90d76f31b8c1e27873316c2db34450151c",
                "reference": "4ca38b90d76f31b8c1e27873316c2db34450151c",
                "shasum": ""
            },
            "require": {
                "laminas/laminas-diactoros": "^3.0",
                "laravel/framework": "^10.10.1|^11.0|^12.0",
                "laravel/prompts": "^0.1.24|^0.2.0|^0.3.0",
                "laravel/serializable-closure": "^1.3|^2.0",
                "nesbot/carbon": "^2.66.0|^3.0",
                "php": "^8.1.0",
                "symfony/console": "^6.0|^7.0",
                "symfony/psr-http-message-bridge": "^2.2.0|^6.4|^7.0"
            },
            "conflict": {
                "spiral/roadrunner": "<2023.1.0",
                "spiral/roadrunner-cli": "<2.6.0",
                "spiral/roadrunner-http": "<3.3.0"
            },
            "require-dev": {
                "guzzlehttp/guzzle": "^7.6.1",
                "inertiajs/inertia-laravel": "^1.3.2|^2.0",
                "laravel/scout": "^10.2.1",
                "laravel/socialite": "^5.6.1",
                "livewire/livewire": "^2.12.3|^3.0",
                "mockery/mockery": "^1.5.1",
                "nunomaduro/collision": "^6.4.0|^7.5.2|^8.0",
                "orchestra/testbench": "^8.21|^9.0|^10.0",
                "phpstan/phpstan": "^2.1.7",
                "phpunit/phpunit": "^10.4|^11.5",
                "spiral/roadrunner-cli": "^2.6.0",
                "spiral/roadrunner-http": "^3.3.0"
            },
            "bin": [
                "bin/roadrunner-worker",
                "bin/swoole-server"
            ],
            "type": "library",
            "extra": {
                "laravel": {
                    "aliases": {
                        "Octane": "Laravel\\Octane\\Facades\\Octane"
                    },
                    "providers": [
                        "Laravel\\Octane\\OctaneServiceProvider"
                    ]
                },
                "branch-alias": {
                    "dev-master": "2.x-dev"
                }
            },
            "autoload": {
                "psr-4": {
                    "Laravel\\Octane\\": "src"
                }
            },
            "notification-url": "https://packagist.org/downloads/",
            "license": [
                "MIT"
            ],
            "authors": [
                {
                    "name": "Taylor Otwell",
                    "email": "taylor@laravel.com"
                }
            ],
            "description": "Supercharge your Laravel application's performance.",
            "keywords": [
                "frankenphp",
                "laravel",
                "octane",
                "roadrunner",
                "swoole"
            ],
            "support": {
                "issues": "https://github.com/laravel/octane/issues",
                "source": "https://github.com/laravel/octane"
            },
            "time": "2025-07-25T15:03:05+00:00"
        },
        {
            "name": "laravel/prompts",
            "version": "v0.3.6",
            "source": {
                "type": "git",
                "url": "https://github.com/laravel/prompts.git",
                "reference": "86a8b692e8661d0fb308cec64f3d176821323077"
            },
            "dist": {
                "type": "zip",
                "url": "https://api.github.com/repos/laravel/prompts/zipball/86a8b692e8661d0fb308cec64f3d176821323077",
                "reference": "86a8b692e8661d0fb308cec64f3d176821323077",
                "shasum": ""
            },
            "require": {
                "composer-runtime-api": "^2.2",
                "ext-mbstring": "*",
                "php": "^8.1",
                "symfony/console": "^6.2|^7.0"
            },
            "conflict": {
                "illuminate/console": ">=10.17.0 <10.25.0",
                "laravel/framework": ">=10.17.0 <10.25.0"
            },
            "require-dev": {
                "illuminate/collections": "^10.0|^11.0|^12.0",
                "mockery/mockery": "^1.5",
                "pestphp/pest": "^2.3|^3.4",
                "phpstan/phpstan": "^1.11",
                "phpstan/phpstan-mockery": "^1.1"
            },
            "suggest": {
                "ext-pcntl": "Required for the spinner to be animated."
            },
            "type": "library",
            "extra": {
                "branch-alias": {
                    "dev-main": "0.3.x-dev"
                }
            },
            "autoload": {
                "files": [
                    "src/helpers.php"
                ],
                "psr-4": {
                    "Laravel\\Prompts\\": "src/"
                }
            },
            "notification-url": "https://packagist.org/downloads/",
            "license": [
                "MIT"
            ],
            "description": "Add beautiful and user-friendly forms to your command-line applications.",
            "support": {
                "issues": "https://github.com/laravel/prompts/issues",
                "source": "https://github.com/laravel/prompts/tree/v0.3.6"
            },
            "time": "2025-07-07T14:17:42+00:00"
        },
        {
            "name": "laravel/serializable-closure",
            "version": "v2.0.4",
            "source": {
                "type": "git",
                "url": "https://github.com/laravel/serializable-closure.git",
                "reference": "b352cf0534aa1ae6b4d825d1e762e35d43f8a841"
            },
            "dist": {
                "type": "zip",
                "url": "https://api.github.com/repos/laravel/serializable-closure/zipball/b352cf0534aa1ae6b4d825d1e762e35d43f8a841",
                "reference": "b352cf0534aa1ae6b4d825d1e762e35d43f8a841",
                "shasum": ""
            },
            "require": {
                "php": "^8.1"
            },
            "require-dev": {
                "illuminate/support": "^10.0|^11.0|^12.0",
                "nesbot/carbon": "^2.67|^3.0",
                "pestphp/pest": "^2.36|^3.0",
                "phpstan/phpstan": "^2.0",
                "symfony/var-dumper": "^6.2.0|^7.0.0"
            },
            "type": "library",
            "extra": {
                "branch-alias": {
                    "dev-master": "2.x-dev"
                }
            },
            "autoload": {
                "psr-4": {
                    "Laravel\\SerializableClosure\\": "src/"
                }
            },
            "notification-url": "https://packagist.org/downloads/",
            "license": [
                "MIT"
            ],
            "authors": [
                {
                    "name": "Taylor Otwell",
                    "email": "taylor@laravel.com"
                },
                {
                    "name": "Nuno Maduro",
                    "email": "nuno@laravel.com"
                }
            ],
            "description": "Laravel Serializable Closure provides an easy and secure way to serialize closures in PHP.",
            "keywords": [
                "closure",
                "laravel",
                "serializable"
            ],
            "support": {
                "issues": "https://github.com/laravel/serializable-closure/issues",
                "source": "https://github.com/laravel/serializable-closure"
            },
            "time": "2025-03-19T13:51:03+00:00"
        },
        {
            "name": "laravel/tinker",
            "version": "v2.10.1",
            "source": {
                "type": "git",
                "url": "https://github.com/laravel/tinker.git",
                "reference": "22177cc71807d38f2810c6204d8f7183d88a57d3"
            },
            "dist": {
                "type": "zip",
                "url": "https://api.github.com/repos/laravel/tinker/zipball/22177cc71807d38f2810c6204d8f7183d88a57d3",
                "reference": "22177cc71807d38f2810c6204d8f7183d88a57d3",
                "shasum": ""
            },
            "require": {
                "illuminate/console": "^6.0|^7.0|^8.0|^9.0|^10.0|^11.0|^12.0",
                "illuminate/contracts": "^6.0|^7.0|^8.0|^9.0|^10.0|^11.0|^12.0",
                "illuminate/support": "^6.0|^7.0|^8.0|^9.0|^10.0|^11.0|^12.0",
                "php": "^7.2.5|^8.0",
                "psy/psysh": "^0.11.1|^0.12.0",
                "symfony/var-dumper": "^4.3.4|^5.0|^6.0|^7.0"
            },
            "require-dev": {
                "mockery/mockery": "~1.3.3|^1.4.2",
                "phpstan/phpstan": "^1.10",
                "phpunit/phpunit": "^8.5.8|^9.3.3|^10.0"
            },
            "suggest": {
                "illuminate/database": "The Illuminate Database package (^6.0|^7.0|^8.0|^9.0|^10.0|^11.0|^12.0)."
            },
            "type": "library",
            "extra": {
                "laravel": {
                    "providers": [
                        "Laravel\\Tinker\\TinkerServiceProvider"
                    ]
                }
            },
            "autoload": {
                "psr-4": {
                    "Laravel\\Tinker\\": "src/"
                }
            },
            "notification-url": "https://packagist.org/downloads/",
            "license": [
                "MIT"
            ],
            "authors": [
                {
                    "name": "Taylor Otwell",
                    "email": "taylor@laravel.com"
                }
            ],
            "description": "Powerful REPL for the Laravel framework.",
            "keywords": [
                "REPL",
                "Tinker",
                "laravel",
                "psysh"
            ],
            "support": {
                "issues": "https://github.com/laravel/tinker/issues",
                "source": "https://github.com/laravel/tinker/tree/v2.10.1"
            },
            "time": "2025-01-27T14:24:01+00:00"
        },
        {
            "name": "league/commonmark",
            "version": "2.7.1",
            "source": {
                "type": "git",
                "url": "https://github.com/thephpleague/commonmark.git",
                "reference": "10732241927d3971d28e7ea7b5712721fa2296ca"
            },
            "dist": {
                "type": "zip",
                "url": "https://api.github.com/repos/thephpleague/commonmark/zipball/10732241927d3971d28e7ea7b5712721fa2296ca",
                "reference": "10732241927d3971d28e7ea7b5712721fa2296ca",
                "shasum": ""
            },
            "require": {
                "ext-mbstring": "*",
                "league/config": "^1.1.1",
                "php": "^7.4 || ^8.0",
                "psr/event-dispatcher": "^1.0",
                "symfony/deprecation-contracts": "^2.1 || ^3.0",
                "symfony/polyfill-php80": "^1.16"
            },
            "require-dev": {
                "cebe/markdown": "^1.0",
                "commonmark/cmark": "0.31.1",
                "commonmark/commonmark.js": "0.31.1",
                "composer/package-versions-deprecated": "^1.8",
                "embed/embed": "^4.4",
                "erusev/parsedown": "^1.0",
                "ext-json": "*",
                "github/gfm": "0.29.0",
                "michelf/php-markdown": "^1.4 || ^2.0",
                "nyholm/psr7": "^1.5",
                "phpstan/phpstan": "^1.8.2",
                "phpunit/phpunit": "^9.5.21 || ^10.5.9 || ^11.0.0",
                "scrutinizer/ocular": "^1.8.1",
                "symfony/finder": "^5.3 | ^6.0 | ^7.0",
                "symfony/process": "^5.4 | ^6.0 | ^7.0",
                "symfony/yaml": "^2.3 | ^3.0 | ^4.0 | ^5.0 | ^6.0 | ^7.0",
                "unleashedtech/php-coding-standard": "^3.1.1",
                "vimeo/psalm": "^4.24.0 || ^5.0.0 || ^6.0.0"
            },
            "suggest": {
                "symfony/yaml": "v2.3+ required if using the Front Matter extension"
            },
            "type": "library",
            "extra": {
                "branch-alias": {
                    "dev-main": "2.8-dev"
                }
            },
            "autoload": {
                "psr-4": {
                    "League\\CommonMark\\": "src"
                }
            },
            "notification-url": "https://packagist.org/downloads/",
            "license": [
                "BSD-3-Clause"
            ],
            "authors": [
                {
                    "name": "Colin O'Dell",
                    "email": "colinodell@gmail.com",
                    "homepage": "https://www.colinodell.com",
                    "role": "Lead Developer"
                }
            ],
            "description": "Highly-extensible PHP Markdown parser which fully supports the CommonMark spec and GitHub-Flavored Markdown (GFM)",
            "homepage": "https://commonmark.thephpleague.com",
            "keywords": [
                "commonmark",
                "flavored",
                "gfm",
                "github",
                "github-flavored",
                "markdown",
                "md",
                "parser"
            ],
            "support": {
                "docs": "https://commonmark.thephpleague.com/",
                "forum": "https://github.com/thephpleague/commonmark/discussions",
                "issues": "https://github.com/thephpleague/commonmark/issues",
                "rss": "https://github.com/thephpleague/commonmark/releases.atom",
                "source": "https://github.com/thephpleague/commonmark"
            },
            "funding": [
                {
                    "url": "https://www.colinodell.com/sponsor",
                    "type": "custom"
                },
                {
                    "url": "https://www.paypal.me/colinpodell/10.00",
                    "type": "custom"
                },
                {
                    "url": "https://github.com/colinodell",
                    "type": "github"
                },
                {
                    "url": "https://tidelift.com/funding/github/packagist/league/commonmark",
                    "type": "tidelift"
                }
            ],
            "time": "2025-07-20T12:47:49+00:00"
        },
        {
            "name": "league/config",
            "version": "v1.2.0",
            "source": {
                "type": "git",
                "url": "https://github.com/thephpleague/config.git",
                "reference": "754b3604fb2984c71f4af4a9cbe7b57f346ec1f3"
            },
            "dist": {
                "type": "zip",
                "url": "https://api.github.com/repos/thephpleague/config/zipball/754b3604fb2984c71f4af4a9cbe7b57f346ec1f3",
                "reference": "754b3604fb2984c71f4af4a9cbe7b57f346ec1f3",
                "shasum": ""
            },
            "require": {
                "dflydev/dot-access-data": "^3.0.1",
                "nette/schema": "^1.2",
                "php": "^7.4 || ^8.0"
            },
            "require-dev": {
                "phpstan/phpstan": "^1.8.2",
                "phpunit/phpunit": "^9.5.5",
                "scrutinizer/ocular": "^1.8.1",
                "unleashedtech/php-coding-standard": "^3.1",
                "vimeo/psalm": "^4.7.3"
            },
            "type": "library",
            "extra": {
                "branch-alias": {
                    "dev-main": "1.2-dev"
                }
            },
            "autoload": {
                "psr-4": {
                    "League\\Config\\": "src"
                }
            },
            "notification-url": "https://packagist.org/downloads/",
            "license": [
                "BSD-3-Clause"
            ],
            "authors": [
                {
                    "name": "Colin O'Dell",
                    "email": "colinodell@gmail.com",
                    "homepage": "https://www.colinodell.com",
                    "role": "Lead Developer"
                }
            ],
            "description": "Define configuration arrays with strict schemas and access values with dot notation",
            "homepage": "https://config.thephpleague.com",
            "keywords": [
                "array",
                "config",
                "configuration",
                "dot",
                "dot-access",
                "nested",
                "schema"
            ],
            "support": {
                "docs": "https://config.thephpleague.com/",
                "issues": "https://github.com/thephpleague/config/issues",
                "rss": "https://github.com/thephpleague/config/releases.atom",
                "source": "https://github.com/thephpleague/config"
            },
            "funding": [
                {
                    "url": "https://www.colinodell.com/sponsor",
                    "type": "custom"
                },
                {
                    "url": "https://www.paypal.me/colinpodell/10.00",
                    "type": "custom"
                },
                {
                    "url": "https://github.com/colinodell",
                    "type": "github"
                }
            ],
            "time": "2022-12-11T20:36:23+00:00"
        },
        {
            "name": "league/csv",
            "version": "9.24.1",
            "source": {
                "type": "git",
                "url": "https://github.com/thephpleague/csv.git",
                "reference": "e0221a3f16aa2a823047d59fab5809d552e29bc8"
            },
            "dist": {
                "type": "zip",
                "url": "https://api.github.com/repos/thephpleague/csv/zipball/e0221a3f16aa2a823047d59fab5809d552e29bc8",
                "reference": "e0221a3f16aa2a823047d59fab5809d552e29bc8",
                "shasum": ""
            },
            "require": {
                "ext-filter": "*",
                "php": "^8.1.2"
            },
            "require-dev": {
                "ext-dom": "*",
                "ext-xdebug": "*",
                "friendsofphp/php-cs-fixer": "^3.75.0",
                "phpbench/phpbench": "^1.4.1",
                "phpstan/phpstan": "^1.12.27",
                "phpstan/phpstan-deprecation-rules": "^1.2.1",
                "phpstan/phpstan-phpunit": "^1.4.2",
                "phpstan/phpstan-strict-rules": "^1.6.2",
                "phpunit/phpunit": "^10.5.16 || ^11.5.22",
                "symfony/var-dumper": "^6.4.8 || ^7.3.0"
            },
            "suggest": {
                "ext-dom": "Required to use the XMLConverter and the HTMLConverter classes",
                "ext-iconv": "Needed to ease transcoding CSV using iconv stream filters",
                "ext-mbstring": "Needed to ease transcoding CSV using mb stream filters",
                "ext-mysqli": "Requiered to use the package with the MySQLi extension",
                "ext-pdo": "Required to use the package with the PDO extension",
                "ext-pgsql": "Requiered to use the package with the PgSQL extension",
                "ext-sqlite3": "Required to use the package with the SQLite3 extension"
            },
            "type": "library",
            "extra": {
                "branch-alias": {
                    "dev-master": "9.x-dev"
                }
            },
            "autoload": {
                "files": [
                    "src/functions_include.php"
                ],
                "psr-4": {
                    "League\\Csv\\": "src"
                }
            },
            "notification-url": "https://packagist.org/downloads/",
            "license": [
                "MIT"
            ],
            "authors": [
                {
                    "name": "Ignace Nyamagana Butera",
                    "email": "nyamsprod@gmail.com",
                    "homepage": "https://github.com/nyamsprod/",
                    "role": "Developer"
                }
            ],
            "description": "CSV data manipulation made easy in PHP",
            "homepage": "https://csv.thephpleague.com",
            "keywords": [
                "convert",
                "csv",
                "export",
                "filter",
                "import",
                "read",
                "transform",
                "write"
            ],
            "support": {
                "docs": "https://csv.thephpleague.com",
                "issues": "https://github.com/thephpleague/csv/issues",
                "rss": "https://github.com/thephpleague/csv/releases.atom",
                "source": "https://github.com/thephpleague/csv"
            },
            "funding": [
                {
                    "url": "https://github.com/sponsors/nyamsprod",
                    "type": "github"
                }
            ],
            "time": "2025-06-25T14:53:51+00:00"
        },
        {
            "name": "league/flysystem",
            "version": "3.30.0",
            "source": {
                "type": "git",
                "url": "https://github.com/thephpleague/flysystem.git",
                "reference": "2203e3151755d874bb2943649dae1eb8533ac93e"
            },
            "dist": {
                "type": "zip",
                "url": "https://api.github.com/repos/thephpleague/flysystem/zipball/2203e3151755d874bb2943649dae1eb8533ac93e",
                "reference": "2203e3151755d874bb2943649dae1eb8533ac93e",
                "shasum": ""
            },
            "require": {
                "league/flysystem-local": "^3.0.0",
                "league/mime-type-detection": "^1.0.0",
                "php": "^8.0.2"
            },
            "conflict": {
                "async-aws/core": "<1.19.0",
                "async-aws/s3": "<1.14.0",
                "aws/aws-sdk-php": "3.209.31 || 3.210.0",
                "guzzlehttp/guzzle": "<7.0",
                "guzzlehttp/ringphp": "<1.1.1",
                "phpseclib/phpseclib": "3.0.15",
                "symfony/http-client": "<5.2"
            },
            "require-dev": {
                "async-aws/s3": "^1.5 || ^2.0",
                "async-aws/simple-s3": "^1.1 || ^2.0",
                "aws/aws-sdk-php": "^3.295.10",
                "composer/semver": "^3.0",
                "ext-fileinfo": "*",
                "ext-ftp": "*",
                "ext-mongodb": "^1.3|^2",
                "ext-zip": "*",
                "friendsofphp/php-cs-fixer": "^3.5",
                "google/cloud-storage": "^1.23",
                "guzzlehttp/psr7": "^2.6",
                "microsoft/azure-storage-blob": "^1.1",
                "mongodb/mongodb": "^1.2|^2",
                "phpseclib/phpseclib": "^3.0.36",
                "phpstan/phpstan": "^1.10",
                "phpunit/phpunit": "^9.5.11|^10.0",
                "sabre/dav": "^4.6.0"
            },
            "type": "library",
            "autoload": {
                "psr-4": {
                    "League\\Flysystem\\": "src"
                }
            },
            "notification-url": "https://packagist.org/downloads/",
            "license": [
                "MIT"
            ],
            "authors": [
                {
                    "name": "Frank de Jonge",
                    "email": "info@frankdejonge.nl"
                }
            ],
            "description": "File storage abstraction for PHP",
            "keywords": [
                "WebDAV",
                "aws",
                "cloud",
                "file",
                "files",
                "filesystem",
                "filesystems",
                "ftp",
                "s3",
                "sftp",
                "storage"
            ],
            "support": {
                "issues": "https://github.com/thephpleague/flysystem/issues",
                "source": "https://github.com/thephpleague/flysystem/tree/3.30.0"
            },
            "time": "2025-06-25T13:29:59+00:00"
        },
        {
            "name": "league/flysystem-local",
            "version": "3.30.0",
            "source": {
                "type": "git",
                "url": "https://github.com/thephpleague/flysystem-local.git",
                "reference": "6691915f77c7fb69adfb87dcd550052dc184ee10"
            },
            "dist": {
                "type": "zip",
                "url": "https://api.github.com/repos/thephpleague/flysystem-local/zipball/6691915f77c7fb69adfb87dcd550052dc184ee10",
                "reference": "6691915f77c7fb69adfb87dcd550052dc184ee10",
                "shasum": ""
            },
            "require": {
                "ext-fileinfo": "*",
                "league/flysystem": "^3.0.0",
                "league/mime-type-detection": "^1.0.0",
                "php": "^8.0.2"
            },
            "type": "library",
            "autoload": {
                "psr-4": {
                    "League\\Flysystem\\Local\\": ""
                }
            },
            "notification-url": "https://packagist.org/downloads/",
            "license": [
                "MIT"
            ],
            "authors": [
                {
                    "name": "Frank de Jonge",
                    "email": "info@frankdejonge.nl"
                }
            ],
            "description": "Local filesystem adapter for Flysystem.",
            "keywords": [
                "Flysystem",
                "file",
                "files",
                "filesystem",
                "local"
            ],
            "support": {
                "source": "https://github.com/thephpleague/flysystem-local/tree/3.30.0"
            },
            "time": "2025-05-21T10:34:19+00:00"
        },
        {
            "name": "league/mime-type-detection",
            "version": "1.16.0",
            "source": {
                "type": "git",
                "url": "https://github.com/thephpleague/mime-type-detection.git",
                "reference": "2d6702ff215bf922936ccc1ad31007edc76451b9"
            },
            "dist": {
                "type": "zip",
                "url": "https://api.github.com/repos/thephpleague/mime-type-detection/zipball/2d6702ff215bf922936ccc1ad31007edc76451b9",
                "reference": "2d6702ff215bf922936ccc1ad31007edc76451b9",
                "shasum": ""
            },
            "require": {
                "ext-fileinfo": "*",
                "php": "^7.4 || ^8.0"
            },
            "require-dev": {
                "friendsofphp/php-cs-fixer": "^3.2",
                "phpstan/phpstan": "^0.12.68",
                "phpunit/phpunit": "^8.5.8 || ^9.3 || ^10.0"
            },
            "type": "library",
            "autoload": {
                "psr-4": {
                    "League\\MimeTypeDetection\\": "src"
                }
            },
            "notification-url": "https://packagist.org/downloads/",
            "license": [
                "MIT"
            ],
            "authors": [
                {
                    "name": "Frank de Jonge",
                    "email": "info@frankdejonge.nl"
                }
            ],
            "description": "Mime-type detection for Flysystem",
            "support": {
                "issues": "https://github.com/thephpleague/mime-type-detection/issues",
                "source": "https://github.com/thephpleague/mime-type-detection/tree/1.16.0"
            },
            "funding": [
                {
                    "url": "https://github.com/frankdejonge",
                    "type": "github"
                },
                {
                    "url": "https://tidelift.com/funding/github/packagist/league/flysystem",
                    "type": "tidelift"
                }
            ],
            "time": "2024-09-21T08:32:55+00:00"
        },
        {
            "name": "league/uri",
            "version": "7.5.1",
            "source": {
                "type": "git",
                "url": "https://github.com/thephpleague/uri.git",
                "reference": "81fb5145d2644324614cc532b28efd0215bda430"
            },
            "dist": {
                "type": "zip",
                "url": "https://api.github.com/repos/thephpleague/uri/zipball/81fb5145d2644324614cc532b28efd0215bda430",
                "reference": "81fb5145d2644324614cc532b28efd0215bda430",
                "shasum": ""
            },
            "require": {
                "league/uri-interfaces": "^7.5",
                "php": "^8.1"
            },
            "conflict": {
                "league/uri-schemes": "^1.0"
            },
            "suggest": {
                "ext-bcmath": "to improve IPV4 host parsing",
                "ext-fileinfo": "to create Data URI from file contennts",
                "ext-gmp": "to improve IPV4 host parsing",
                "ext-intl": "to handle IDN host with the best performance",
                "jeremykendall/php-domain-parser": "to resolve Public Suffix and Top Level Domain",
                "league/uri-components": "Needed to easily manipulate URI objects components",
                "php-64bit": "to improve IPV4 host parsing",
                "symfony/polyfill-intl-idn": "to handle IDN host via the Symfony polyfill if ext-intl is not present"
            },
            "type": "library",
            "extra": {
                "branch-alias": {
                    "dev-master": "7.x-dev"
                }
            },
            "autoload": {
                "psr-4": {
                    "League\\Uri\\": ""
                }
            },
            "notification-url": "https://packagist.org/downloads/",
            "license": [
                "MIT"
            ],
            "authors": [
                {
                    "name": "Ignace Nyamagana Butera",
                    "email": "nyamsprod@gmail.com",
                    "homepage": "https://nyamsprod.com"
                }
            ],
            "description": "URI manipulation library",
            "homepage": "https://uri.thephpleague.com",
            "keywords": [
                "data-uri",
                "file-uri",
                "ftp",
                "hostname",
                "http",
                "https",
                "middleware",
                "parse_str",
                "parse_url",
                "psr-7",
                "query-string",
                "querystring",
                "rfc3986",
                "rfc3987",
                "rfc6570",
                "uri",
                "uri-template",
                "url",
                "ws"
            ],
            "support": {
                "docs": "https://uri.thephpleague.com",
                "forum": "https://thephpleague.slack.com",
                "issues": "https://github.com/thephpleague/uri-src/issues",
                "source": "https://github.com/thephpleague/uri/tree/7.5.1"
            },
            "funding": [
                {
                    "url": "https://github.com/sponsors/nyamsprod",
                    "type": "github"
                }
            ],
            "time": "2024-12-08T08:40:02+00:00"
        },
        {
            "name": "league/uri-components",
            "version": "7.5.1",
            "source": {
                "type": "git",
                "url": "https://github.com/thephpleague/uri-components.git",
                "reference": "4aabf0e2f2f9421ffcacab35be33e4fb5e63c44f"
            },
            "dist": {
                "type": "zip",
                "url": "https://api.github.com/repos/thephpleague/uri-components/zipball/4aabf0e2f2f9421ffcacab35be33e4fb5e63c44f",
                "reference": "4aabf0e2f2f9421ffcacab35be33e4fb5e63c44f",
                "shasum": ""
            },
            "require": {
                "league/uri": "^7.5",
                "php": "^8.1"
            },
            "suggest": {
                "ext-bcmath": "to improve IPV4 host parsing",
                "ext-fileinfo": "to create Data URI from file contennts",
                "ext-gmp": "to improve IPV4 host parsing",
                "ext-intl": "to handle IDN host with the best performance",
                "ext-mbstring": "to use the sorting algorithm of URLSearchParams",
                "jeremykendall/php-domain-parser": "to resolve Public Suffix and Top Level Domain",
                "php-64bit": "to improve IPV4 host parsing",
                "symfony/polyfill-intl-idn": "to handle IDN host via the Symfony polyfill if ext-intl is not present"
            },
            "type": "library",
            "extra": {
                "branch-alias": {
                    "dev-master": "7.x-dev"
                }
            },
            "autoload": {
                "psr-4": {
                    "League\\Uri\\": ""
                }
            },
            "notification-url": "https://packagist.org/downloads/",
            "license": [
                "MIT"
            ],
            "authors": [
                {
                    "name": "Ignace Nyamagana Butera",
                    "email": "nyamsprod@gmail.com",
                    "homepage": "https://nyamsprod.com"
                }
            ],
            "description": "URI components manipulation library",
            "homepage": "http://uri.thephpleague.com",
            "keywords": [
                "authority",
                "components",
                "fragment",
                "host",
                "middleware",
                "modifier",
                "path",
                "port",
                "query",
                "rfc3986",
                "scheme",
                "uri",
                "url",
                "userinfo"
            ],
            "support": {
                "docs": "https://uri.thephpleague.com",
                "forum": "https://thephpleague.slack.com",
                "issues": "https://github.com/thephpleague/uri-src/issues",
                "source": "https://github.com/thephpleague/uri-components/tree/7.5.1"
            },
            "funding": [
                {
                    "url": "https://github.com/nyamsprod",
                    "type": "github"
                }
            ],
            "time": "2024-12-08T08:40:02+00:00"
        },
        {
            "name": "league/uri-interfaces",
            "version": "7.5.0",
            "source": {
                "type": "git",
                "url": "https://github.com/thephpleague/uri-interfaces.git",
                "reference": "08cfc6c4f3d811584fb09c37e2849e6a7f9b0742"
            },
            "dist": {
                "type": "zip",
                "url": "https://api.github.com/repos/thephpleague/uri-interfaces/zipball/08cfc6c4f3d811584fb09c37e2849e6a7f9b0742",
                "reference": "08cfc6c4f3d811584fb09c37e2849e6a7f9b0742",
                "shasum": ""
            },
            "require": {
                "ext-filter": "*",
                "php": "^8.1",
                "psr/http-factory": "^1",
                "psr/http-message": "^1.1 || ^2.0"
            },
            "suggest": {
                "ext-bcmath": "to improve IPV4 host parsing",
                "ext-gmp": "to improve IPV4 host parsing",
                "ext-intl": "to handle IDN host with the best performance",
                "php-64bit": "to improve IPV4 host parsing",
                "symfony/polyfill-intl-idn": "to handle IDN host via the Symfony polyfill if ext-intl is not present"
            },
            "type": "library",
            "extra": {
                "branch-alias": {
                    "dev-master": "7.x-dev"
                }
            },
            "autoload": {
                "psr-4": {
                    "League\\Uri\\": ""
                }
            },
            "notification-url": "https://packagist.org/downloads/",
            "license": [
                "MIT"
            ],
            "authors": [
                {
                    "name": "Ignace Nyamagana Butera",
                    "email": "nyamsprod@gmail.com",
                    "homepage": "https://nyamsprod.com"
                }
            ],
            "description": "Common interfaces and classes for URI representation and interaction",
            "homepage": "https://uri.thephpleague.com",
            "keywords": [
                "data-uri",
                "file-uri",
                "ftp",
                "hostname",
                "http",
                "https",
                "parse_str",
                "parse_url",
                "psr-7",
                "query-string",
                "querystring",
                "rfc3986",
                "rfc3987",
                "rfc6570",
                "uri",
                "url",
                "ws"
            ],
            "support": {
                "docs": "https://uri.thephpleague.com",
                "forum": "https://thephpleague.slack.com",
                "issues": "https://github.com/thephpleague/uri-src/issues",
                "source": "https://github.com/thephpleague/uri-interfaces/tree/7.5.0"
            },
            "funding": [
                {
                    "url": "https://github.com/sponsors/nyamsprod",
                    "type": "github"
                }
            ],
            "time": "2024-12-08T08:18:47+00:00"
        },
        {
            "name": "livewire/flux",
            "version": "v2.3.1",
            "source": {
                "type": "git",
                "url": "https://github.com/livewire/flux.git",
                "reference": "d76c702806f48b75427226a81ffdbfb1d2b1b47d"
            },
            "dist": {
                "type": "zip",
                "url": "https://api.github.com/repos/livewire/flux/zipball/d76c702806f48b75427226a81ffdbfb1d2b1b47d",
                "reference": "d76c702806f48b75427226a81ffdbfb1d2b1b47d",
                "shasum": ""
            },
            "require": {
                "illuminate/console": "^10.0|^11.0|^12.0",
                "illuminate/support": "^10.0|^11.0|^12.0",
                "illuminate/view": "^10.0|^11.0|^12.0",
                "laravel/prompts": "^0.1|^0.2|^0.3",
                "livewire/livewire": "^3.5.19",
                "php": "^8.1",
                "symfony/console": "^6.0|^7.0"
            },
            "conflict": {
                "livewire/blaze": "<0.1.0"
            },
            "type": "library",
            "extra": {
                "laravel": {
                    "aliases": {
                        "Flux": "Flux\\Flux"
                    },
                    "providers": [
                        "Flux\\FluxServiceProvider"
                    ]
                }
            },
            "autoload": {
                "psr-4": {
                    "Flux\\": "src/"
                }
            },
            "notification-url": "https://packagist.org/downloads/",
            "license": [
                "proprietary"
            ],
            "authors": [
                {
                    "name": "Caleb Porzio",
                    "email": "calebporzio@gmail.com"
                }
            ],
            "description": "The official UI component library for Livewire.",
            "keywords": [
                "components",
                "flux",
                "laravel",
                "livewire",
                "ui"
            ],
            "support": {
                "issues": "https://github.com/livewire/flux/issues",
                "source": "https://github.com/livewire/flux/tree/v2.3.1"
            },
            "time": "2025-09-05T03:49:53+00:00"
        },
        {
            "name": "livewire/livewire",
            "version": "v3.6.4",
            "source": {
                "type": "git",
                "url": "https://github.com/livewire/livewire.git",
                "reference": "ef04be759da41b14d2d129e670533180a44987dc"
            },
            "dist": {
                "type": "zip",
                "url": "https://api.github.com/repos/livewire/livewire/zipball/ef04be759da41b14d2d129e670533180a44987dc",
                "reference": "ef04be759da41b14d2d129e670533180a44987dc",
                "shasum": ""
            },
            "require": {
                "illuminate/database": "^10.0|^11.0|^12.0",
                "illuminate/routing": "^10.0|^11.0|^12.0",
                "illuminate/support": "^10.0|^11.0|^12.0",
                "illuminate/validation": "^10.0|^11.0|^12.0",
                "laravel/prompts": "^0.1.24|^0.2|^0.3",
                "league/mime-type-detection": "^1.9",
                "php": "^8.1",
                "symfony/console": "^6.0|^7.0",
                "symfony/http-kernel": "^6.2|^7.0"
            },
            "require-dev": {
                "calebporzio/sushi": "^2.1",
                "laravel/framework": "^10.15.0|^11.0|^12.0",
                "mockery/mockery": "^1.3.1",
                "orchestra/testbench": "^8.21.0|^9.0|^10.0",
                "orchestra/testbench-dusk": "^8.24|^9.1|^10.0",
                "phpunit/phpunit": "^10.4|^11.5",
                "psy/psysh": "^0.11.22|^0.12"
            },
            "type": "library",
            "extra": {
                "laravel": {
                    "aliases": {
                        "Livewire": "Livewire\\Livewire"
                    },
                    "providers": [
                        "Livewire\\LivewireServiceProvider"
                    ]
                }
            },
            "autoload": {
                "files": [
                    "src/helpers.php"
                ],
                "psr-4": {
                    "Livewire\\": "src/"
                }
            },
            "notification-url": "https://packagist.org/downloads/",
            "license": [
                "MIT"
            ],
            "authors": [
                {
                    "name": "Caleb Porzio",
                    "email": "calebporzio@gmail.com"
                }
            ],
            "description": "A front-end framework for Laravel.",
            "support": {
                "issues": "https://github.com/livewire/livewire/issues",
                "source": "https://github.com/livewire/livewire/tree/v3.6.4"
            },
            "funding": [
                {
                    "url": "https://github.com/livewire",
                    "type": "github"
                }
            ],
            "time": "2025-07-17T05:12:15+00:00"
        },
        {
            "name": "livewire/volt",
            "version": "v1.7.2",
            "source": {
                "type": "git",
                "url": "https://github.com/livewire/volt.git",
                "reference": "91ba934e72bbd162442840862959ade24dbe728a"
            },
            "dist": {
                "type": "zip",
                "url": "https://api.github.com/repos/livewire/volt/zipball/91ba934e72bbd162442840862959ade24dbe728a",
                "reference": "91ba934e72bbd162442840862959ade24dbe728a",
                "shasum": ""
            },
            "require": {
                "laravel/framework": "^10.38.2|^11.0|^12.0",
                "livewire/livewire": "^3.6.1",
                "php": "^8.1"
            },
            "require-dev": {
                "laravel/folio": "^1.1",
                "mockery/mockery": "^1.6",
                "orchestra/testbench": "^8.15.0|^9.0|^10.0",
                "pestphp/pest": "^2.9.5|^3.0",
                "phpstan/phpstan": "^1.10"
            },
            "type": "library",
            "extra": {
                "laravel": {
                    "providers": [
                        "Livewire\\Volt\\VoltServiceProvider"
                    ]
                },
                "branch-alias": {
                    "dev-master": "1.x-dev"
                }
            },
            "autoload": {
                "files": [
                    "functions.php"
                ],
                "psr-4": {
                    "Livewire\\Volt\\": "src/"
                }
            },
            "notification-url": "https://packagist.org/downloads/",
            "license": [
                "MIT"
            ],
            "authors": [
                {
                    "name": "Taylor Otwell",
                    "email": "taylor@laravel.com"
                },
                {
                    "name": "Nuno Maduro",
                    "email": "nuno@laravel.com"
                }
            ],
            "description": "An elegantly crafted functional API for Laravel Livewire.",
            "homepage": "https://github.com/livewire/volt",
            "keywords": [
                "laravel",
                "livewire",
                "volt"
            ],
            "support": {
                "issues": "https://github.com/livewire/volt/issues",
                "source": "https://github.com/livewire/volt"
            },
            "time": "2025-08-06T15:40:50+00:00"
        },
        {
            "name": "maennchen/zipstream-php",
            "version": "3.2.0",
            "source": {
                "type": "git",
                "url": "https://github.com/maennchen/ZipStream-PHP.git",
                "reference": "9712d8fa4cdf9240380b01eb4be55ad8dcf71416"
            },
            "dist": {
                "type": "zip",
                "url": "https://api.github.com/repos/maennchen/ZipStream-PHP/zipball/9712d8fa4cdf9240380b01eb4be55ad8dcf71416",
                "reference": "9712d8fa4cdf9240380b01eb4be55ad8dcf71416",
                "shasum": ""
            },
            "require": {
                "ext-mbstring": "*",
                "ext-zlib": "*",
                "php-64bit": "^8.3"
            },
            "require-dev": {
                "brianium/paratest": "^7.7",
                "ext-zip": "*",
                "friendsofphp/php-cs-fixer": "^3.16",
                "guzzlehttp/guzzle": "^7.5",
                "mikey179/vfsstream": "^1.6",
                "php-coveralls/php-coveralls": "^2.5",
                "phpunit/phpunit": "^12.0",
                "vimeo/psalm": "^6.0"
            },
            "suggest": {
                "guzzlehttp/psr7": "^2.4",
                "psr/http-message": "^2.0"
            },
            "type": "library",
            "autoload": {
                "psr-4": {
                    "ZipStream\\": "src/"
                }
            },
            "notification-url": "https://packagist.org/downloads/",
            "license": [
                "MIT"
            ],
            "authors": [
                {
                    "name": "Paul Duncan",
                    "email": "pabs@pablotron.org"
                },
                {
                    "name": "Jonatan Männchen",
                    "email": "jonatan@maennchen.ch"
                },
                {
                    "name": "Jesse Donat",
                    "email": "donatj@gmail.com"
                },
                {
                    "name": "András Kolesár",
                    "email": "kolesar@kolesar.hu"
                }
            ],
            "description": "ZipStream is a library for dynamically streaming dynamic zip files from PHP without writing to the disk at all on the server.",
            "keywords": [
                "stream",
                "zip"
            ],
            "support": {
                "issues": "https://github.com/maennchen/ZipStream-PHP/issues",
                "source": "https://github.com/maennchen/ZipStream-PHP/tree/3.2.0"
            },
            "funding": [
                {
                    "url": "https://github.com/maennchen",
                    "type": "github"
                }
            ],
            "time": "2025-07-17T11:15:13+00:00"
        },
        {
            "name": "masterminds/html5",
            "version": "2.10.0",
            "source": {
                "type": "git",
                "url": "https://github.com/Masterminds/html5-php.git",
                "reference": "fcf91eb64359852f00d921887b219479b4f21251"
            },
            "dist": {
                "type": "zip",
                "url": "https://api.github.com/repos/Masterminds/html5-php/zipball/fcf91eb64359852f00d921887b219479b4f21251",
                "reference": "fcf91eb64359852f00d921887b219479b4f21251",
                "shasum": ""
            },
            "require": {
                "ext-dom": "*",
                "php": ">=5.3.0"
            },
            "require-dev": {
                "phpunit/phpunit": "^4.8.35 || ^5.7.21 || ^6 || ^7 || ^8 || ^9"
            },
            "type": "library",
            "extra": {
                "branch-alias": {
                    "dev-master": "2.7-dev"
                }
            },
            "autoload": {
                "psr-4": {
                    "Masterminds\\": "src"
                }
            },
            "notification-url": "https://packagist.org/downloads/",
            "license": [
                "MIT"
            ],
            "authors": [
                {
                    "name": "Matt Butcher",
                    "email": "technosophos@gmail.com"
                },
                {
                    "name": "Matt Farina",
                    "email": "matt@mattfarina.com"
                },
                {
                    "name": "Asmir Mustafic",
                    "email": "goetas@gmail.com"
                }
            ],
            "description": "An HTML5 parser and serializer.",
            "homepage": "http://masterminds.github.io/html5-php",
            "keywords": [
                "HTML5",
                "dom",
                "html",
                "parser",
                "querypath",
                "serializer",
                "xml"
            ],
            "support": {
                "issues": "https://github.com/Masterminds/html5-php/issues",
                "source": "https://github.com/Masterminds/html5-php/tree/2.10.0"
            },
            "time": "2025-07-25T09:04:22+00:00"
        },
        {
            "name": "masyukai/cart",
            "version": "1.0.0",
            "dist": {
                "type": "path",
                "url": "./packages/masyukai/cart",
<<<<<<< HEAD
                "reference": "3c59fe867d625a5cafa8ecd570920b2e5f332430"
=======
                "reference": "f55be93379bab490fc619c24b2c76cb4d28e395f"
>>>>>>> 32073876
            },
            "require": {
                "php": "^8.2"
            },
            "require-dev": {
                "driftingly/rector-laravel": "^2.0",
                "larastan/larastan": "^3.0",
                "laravel/pint": "^1.18",
                "livewire/livewire": "^3.0",
                "mockery/mockery": "^1.6",
                "nunomaduro/collision": "^8.6",
                "orchestra/testbench": "^10.0",
                "pestphp/pest": "^4.0",
                "pestphp/pest-plugin-browser": "^4.0",
                "pestphp/pest-plugin-laravel": "^4.0",
                "pestphp/pest-plugin-type-coverage": "^4.0",
                "phpunit/phpunit": "^12.3"
            },
            "type": "library",
            "extra": {
                "laravel": {
                    "aliases": {
                        "Cart": "MasyukAI\\Cart\\Facades\\Cart"
                    },
                    "providers": [
                        "MasyukAI\\Cart\\CartServiceProvider"
                    ]
                }
            },
            "autoload": {
                "psr-4": {
                    "MasyukAI\\Cart\\": "packages/core/src"
                }
            },
            "autoload-dev": {
                "psr-4": {
                    "MasyukAI\\Cart\\Tests\\": "tests/"
                }
            },
            "scripts": {
                "test": [
                    "vendor/bin/pest"
                ],
                "test-coverage": [
                    "vendor/bin/pest --coverage"
                ],
                "format": [
                    "vendor/bin/pint"
                ],
                "format-test": [
                    "vendor/bin/pint --test"
                ]
            },
            "license": [
                "MIT"
            ],
            "authors": [
                {
                    "name": "MasyukAI",
                    "email": "info@masyukai.com"
                }
            ],
            "description": "A modern, feature-rich shopping cart package for Laravel 12 with Livewire integration",
            "keywords": [
                "cart",
                "e-commerce",
                "laravel",
                "laravel12",
                "livewire",
                "masyukai",
                "shopping-cart"
            ],
            "transport-options": {
                "relative": true
            }
        },
        {
            "name": "masyukai/chip",
            "version": "dev-copilot/fix-5",
            "dist": {
                "type": "path",
                "url": "./packages/masyukai/chip",
                "reference": "3e0ab3df9ec89f267fdf49c20ed8a6290d71cab3"
            },
            "require": {
                "ext-curl": "*",
                "ext-json": "*",
                "guzzlehttp/guzzle": "^7.0",
                "illuminate/http": "^12.0",
                "illuminate/queue": "^12.0",
                "illuminate/support": "^12.0",
                "illuminate/validation": "^12.0",
                "php": "^8.2"
            },
            "require-dev": {
                "laravel/framework": "^12.0",
                "laravel/pint": "^1.0",
                "mockery/mockery": "^1.6",
                "orchestra/testbench": "^10.0",
                "pestphp/pest": "^4.0",
                "pestphp/pest-plugin-laravel": "^4.0",
                "phpstan/phpstan": "^2.0"
            },
            "type": "library",
            "extra": {
                "laravel": {
                    "providers": [
                        "Masyukai\\Chip\\ChipServiceProvider"
                    ],
                    "aliases": {
                        "Chip": "Masyukai\\Chip\\Facades\\Chip"
                    }
                }
            },
            "autoload": {
                "psr-4": {
                    "Masyukai\\Chip\\": "src/"
                }
            },
            "autoload-dev": {
                "psr-4": {
                    "Masyukai\\Chip\\Tests\\": "tests/"
                }
            },
            "scripts": {
                "test": [
                    "vendor/bin/pest"
                ],
                "test-coverage": [
                    "vendor/bin/pest --coverage"
                ],
                "format": [
                    "vendor/bin/pint"
                ],
                "analyse": [
                    "vendor/bin/phpstan analyse"
                ]
            },
            "license": [
                "MIT"
            ],
            "authors": [
                {
                    "name": "Masyukai",
                    "email": "hello@masyuk.ai"
                }
            ],
            "description": "Modern Laravel integration for CHIP payment gateway - Collect & Send APIs",
            "keywords": [
                "chip",
                "fintech",
                "gateway",
                "laravel",
                "malaysia",
                "payment"
            ],
            "transport-options": {
                "relative": true
            }
        },
        {
            "name": "masyukai/filament-cart-plugin",
            "version": "1.0.0",
            "dist": {
                "type": "path",
                "url": "./packages/masyukai/filament-cart-plugin",
                "reference": "ae264c07d941ecbfd2d4d061b9fb8f0f67a7ceb7"
            },
            "require": {
                "filament/filament": "^4.0",
                "masyukai/cart": "^1.0",
                "php": "^8.2"
            },
            "require-dev": {
                "laravel/framework": "^12.0",
                "laravel/pint": "^1.18",
                "livewire/livewire": "^3.0",
                "orchestra/testbench": "^10.0",
                "pestphp/pest": "^4.0",
                "pestphp/pest-plugin-laravel": "^4.0"
            },
            "type": "library",
            "extra": {
                "laravel": {
                    "providers": [
                        "MasyukAI\\FilamentCartPlugin\\FilamentCartServiceProvider"
                    ]
                }
            },
            "autoload": {
                "psr-4": {
                    "MasyukAI\\FilamentCartPlugin\\": "src/"
                }
            },
            "autoload-dev": {
                "psr-4": {
                    "MasyukAI\\FilamentCartPlugin\\Tests\\": "tests/"
                }
            },
            "scripts": {
                "test": [
                    "vendor/bin/pest"
                ],
                "format": [
                    "vendor/bin/pint"
                ]
            },
            "license": [
                "MIT"
            ],
            "authors": [
                {
                    "name": "MasyukAI",
                    "email": "info@masyukai.com"
                }
            ],
            "description": "A comprehensive Filament admin interface for managing shopping carts created by the MasyukAI Cart package",
            "keywords": [
                "admin",
                "cart",
                "e-commerce",
                "filament",
                "laravel",
                "masyukai",
                "plugin",
                "shopping-cart"
            ],
            "transport-options": {
                "relative": true
            }
        },
        {
            "name": "monolog/monolog",
            "version": "3.9.0",
            "source": {
                "type": "git",
                "url": "https://github.com/Seldaek/monolog.git",
                "reference": "10d85740180ecba7896c87e06a166e0c95a0e3b6"
            },
            "dist": {
                "type": "zip",
                "url": "https://api.github.com/repos/Seldaek/monolog/zipball/10d85740180ecba7896c87e06a166e0c95a0e3b6",
                "reference": "10d85740180ecba7896c87e06a166e0c95a0e3b6",
                "shasum": ""
            },
            "require": {
                "php": ">=8.1",
                "psr/log": "^2.0 || ^3.0"
            },
            "provide": {
                "psr/log-implementation": "3.0.0"
            },
            "require-dev": {
                "aws/aws-sdk-php": "^3.0",
                "doctrine/couchdb": "~1.0@dev",
                "elasticsearch/elasticsearch": "^7 || ^8",
                "ext-json": "*",
                "graylog2/gelf-php": "^1.4.2 || ^2.0",
                "guzzlehttp/guzzle": "^7.4.5",
                "guzzlehttp/psr7": "^2.2",
                "mongodb/mongodb": "^1.8",
                "php-amqplib/php-amqplib": "~2.4 || ^3",
                "php-console/php-console": "^3.1.8",
                "phpstan/phpstan": "^2",
                "phpstan/phpstan-deprecation-rules": "^2",
                "phpstan/phpstan-strict-rules": "^2",
                "phpunit/phpunit": "^10.5.17 || ^11.0.7",
                "predis/predis": "^1.1 || ^2",
                "rollbar/rollbar": "^4.0",
                "ruflin/elastica": "^7 || ^8",
                "symfony/mailer": "^5.4 || ^6",
                "symfony/mime": "^5.4 || ^6"
            },
            "suggest": {
                "aws/aws-sdk-php": "Allow sending log messages to AWS services like DynamoDB",
                "doctrine/couchdb": "Allow sending log messages to a CouchDB server",
                "elasticsearch/elasticsearch": "Allow sending log messages to an Elasticsearch server via official client",
                "ext-amqp": "Allow sending log messages to an AMQP server (1.0+ required)",
                "ext-curl": "Required to send log messages using the IFTTTHandler, the LogglyHandler, the SendGridHandler, the SlackWebhookHandler or the TelegramBotHandler",
                "ext-mbstring": "Allow to work properly with unicode symbols",
                "ext-mongodb": "Allow sending log messages to a MongoDB server (via driver)",
                "ext-openssl": "Required to send log messages using SSL",
                "ext-sockets": "Allow sending log messages to a Syslog server (via UDP driver)",
                "graylog2/gelf-php": "Allow sending log messages to a GrayLog2 server",
                "mongodb/mongodb": "Allow sending log messages to a MongoDB server (via library)",
                "php-amqplib/php-amqplib": "Allow sending log messages to an AMQP server using php-amqplib",
                "rollbar/rollbar": "Allow sending log messages to Rollbar",
                "ruflin/elastica": "Allow sending log messages to an Elastic Search server"
            },
            "type": "library",
            "extra": {
                "branch-alias": {
                    "dev-main": "3.x-dev"
                }
            },
            "autoload": {
                "psr-4": {
                    "Monolog\\": "src/Monolog"
                }
            },
            "notification-url": "https://packagist.org/downloads/",
            "license": [
                "MIT"
            ],
            "authors": [
                {
                    "name": "Jordi Boggiano",
                    "email": "j.boggiano@seld.be",
                    "homepage": "https://seld.be"
                }
            ],
            "description": "Sends your logs to files, sockets, inboxes, databases and various web services",
            "homepage": "https://github.com/Seldaek/monolog",
            "keywords": [
                "log",
                "logging",
                "psr-3"
            ],
            "support": {
                "issues": "https://github.com/Seldaek/monolog/issues",
                "source": "https://github.com/Seldaek/monolog/tree/3.9.0"
            },
            "funding": [
                {
                    "url": "https://github.com/Seldaek",
                    "type": "github"
                },
                {
                    "url": "https://tidelift.com/funding/github/packagist/monolog/monolog",
                    "type": "tidelift"
                }
            ],
            "time": "2025-03-24T10:02:05+00:00"
        },
        {
            "name": "nesbot/carbon",
            "version": "3.10.3",
            "source": {
                "type": "git",
                "url": "https://github.com/CarbonPHP/carbon.git",
                "reference": "8e3643dcd149ae0fe1d2ff4f2c8e4bbfad7c165f"
            },
            "dist": {
                "type": "zip",
                "url": "https://api.github.com/repos/CarbonPHP/carbon/zipball/8e3643dcd149ae0fe1d2ff4f2c8e4bbfad7c165f",
                "reference": "8e3643dcd149ae0fe1d2ff4f2c8e4bbfad7c165f",
                "shasum": ""
            },
            "require": {
                "carbonphp/carbon-doctrine-types": "<100.0",
                "ext-json": "*",
                "php": "^8.1",
                "psr/clock": "^1.0",
                "symfony/clock": "^6.3.12 || ^7.0",
                "symfony/polyfill-mbstring": "^1.0",
                "symfony/translation": "^4.4.18 || ^5.2.1 || ^6.0 || ^7.0"
            },
            "provide": {
                "psr/clock-implementation": "1.0"
            },
            "require-dev": {
                "doctrine/dbal": "^3.6.3 || ^4.0",
                "doctrine/orm": "^2.15.2 || ^3.0",
                "friendsofphp/php-cs-fixer": "^v3.87.1",
                "kylekatarnls/multi-tester": "^2.5.3",
                "phpmd/phpmd": "^2.15.0",
                "phpstan/extension-installer": "^1.4.3",
                "phpstan/phpstan": "^2.1.22",
                "phpunit/phpunit": "^10.5.53",
                "squizlabs/php_codesniffer": "^3.13.4"
            },
            "bin": [
                "bin/carbon"
            ],
            "type": "library",
            "extra": {
                "laravel": {
                    "providers": [
                        "Carbon\\Laravel\\ServiceProvider"
                    ]
                },
                "phpstan": {
                    "includes": [
                        "extension.neon"
                    ]
                },
                "branch-alias": {
                    "dev-2.x": "2.x-dev",
                    "dev-master": "3.x-dev"
                }
            },
            "autoload": {
                "psr-4": {
                    "Carbon\\": "src/Carbon/"
                }
            },
            "notification-url": "https://packagist.org/downloads/",
            "license": [
                "MIT"
            ],
            "authors": [
                {
                    "name": "Brian Nesbitt",
                    "email": "brian@nesbot.com",
                    "homepage": "https://markido.com"
                },
                {
                    "name": "kylekatarnls",
                    "homepage": "https://github.com/kylekatarnls"
                }
            ],
            "description": "An API extension for DateTime that supports 281 different languages.",
            "homepage": "https://carbon.nesbot.com",
            "keywords": [
                "date",
                "datetime",
                "time"
            ],
            "support": {
                "docs": "https://carbon.nesbot.com/docs",
                "issues": "https://github.com/CarbonPHP/carbon/issues",
                "source": "https://github.com/CarbonPHP/carbon"
            },
            "funding": [
                {
                    "url": "https://github.com/sponsors/kylekatarnls",
                    "type": "github"
                },
                {
                    "url": "https://opencollective.com/Carbon#sponsor",
                    "type": "opencollective"
                },
                {
                    "url": "https://tidelift.com/subscription/pkg/packagist-nesbot-carbon?utm_source=packagist-nesbot-carbon&utm_medium=referral&utm_campaign=readme",
                    "type": "tidelift"
                }
            ],
            "time": "2025-09-06T13:39:36+00:00"
        },
        {
            "name": "nette/php-generator",
            "version": "v4.2.0",
            "source": {
                "type": "git",
                "url": "https://github.com/nette/php-generator.git",
                "reference": "4707546a1f11badd72f5d82af4f8a6bc64bd56ac"
            },
            "dist": {
                "type": "zip",
                "url": "https://api.github.com/repos/nette/php-generator/zipball/4707546a1f11badd72f5d82af4f8a6bc64bd56ac",
                "reference": "4707546a1f11badd72f5d82af4f8a6bc64bd56ac",
                "shasum": ""
            },
            "require": {
                "nette/utils": "^4.0.6",
                "php": "8.1 - 8.5"
            },
            "require-dev": {
                "jetbrains/phpstorm-attributes": "^1.2",
                "nette/tester": "^2.4",
                "nikic/php-parser": "^5.0",
                "phpstan/phpstan-nette": "^2.0@stable",
                "tracy/tracy": "^2.8"
            },
            "suggest": {
                "nikic/php-parser": "to use ClassType::from(withBodies: true) & ClassType::fromCode()"
            },
            "type": "library",
            "extra": {
                "branch-alias": {
                    "dev-master": "4.2-dev"
                }
            },
            "autoload": {
                "psr-4": {
                    "Nette\\": "src"
                },
                "classmap": [
                    "src/"
                ]
            },
            "notification-url": "https://packagist.org/downloads/",
            "license": [
                "BSD-3-Clause",
                "GPL-2.0-only",
                "GPL-3.0-only"
            ],
            "authors": [
                {
                    "name": "David Grudl",
                    "homepage": "https://davidgrudl.com"
                },
                {
                    "name": "Nette Community",
                    "homepage": "https://nette.org/contributors"
                }
            ],
            "description": "🐘 Nette PHP Generator: generates neat PHP code for you. Supports new PHP 8.5 features.",
            "homepage": "https://nette.org",
            "keywords": [
                "code",
                "nette",
                "php",
                "scaffolding"
            ],
            "support": {
                "issues": "https://github.com/nette/php-generator/issues",
                "source": "https://github.com/nette/php-generator/tree/v4.2.0"
            },
            "time": "2025-08-06T18:24:31+00:00"
        },
        {
            "name": "nette/schema",
            "version": "v1.3.2",
            "source": {
                "type": "git",
                "url": "https://github.com/nette/schema.git",
                "reference": "da801d52f0354f70a638673c4a0f04e16529431d"
            },
            "dist": {
                "type": "zip",
                "url": "https://api.github.com/repos/nette/schema/zipball/da801d52f0354f70a638673c4a0f04e16529431d",
                "reference": "da801d52f0354f70a638673c4a0f04e16529431d",
                "shasum": ""
            },
            "require": {
                "nette/utils": "^4.0",
                "php": "8.1 - 8.4"
            },
            "require-dev": {
                "nette/tester": "^2.5.2",
                "phpstan/phpstan-nette": "^1.0",
                "tracy/tracy": "^2.8"
            },
            "type": "library",
            "extra": {
                "branch-alias": {
                    "dev-master": "1.3-dev"
                }
            },
            "autoload": {
                "classmap": [
                    "src/"
                ]
            },
            "notification-url": "https://packagist.org/downloads/",
            "license": [
                "BSD-3-Clause",
                "GPL-2.0-only",
                "GPL-3.0-only"
            ],
            "authors": [
                {
                    "name": "David Grudl",
                    "homepage": "https://davidgrudl.com"
                },
                {
                    "name": "Nette Community",
                    "homepage": "https://nette.org/contributors"
                }
            ],
            "description": "📐 Nette Schema: validating data structures against a given Schema.",
            "homepage": "https://nette.org",
            "keywords": [
                "config",
                "nette"
            ],
            "support": {
                "issues": "https://github.com/nette/schema/issues",
                "source": "https://github.com/nette/schema/tree/v1.3.2"
            },
            "time": "2024-10-06T23:10:23+00:00"
        },
        {
            "name": "nette/utils",
            "version": "v4.0.8",
            "source": {
                "type": "git",
                "url": "https://github.com/nette/utils.git",
                "reference": "c930ca4e3cf4f17dcfb03037703679d2396d2ede"
            },
            "dist": {
                "type": "zip",
                "url": "https://api.github.com/repos/nette/utils/zipball/c930ca4e3cf4f17dcfb03037703679d2396d2ede",
                "reference": "c930ca4e3cf4f17dcfb03037703679d2396d2ede",
                "shasum": ""
            },
            "require": {
                "php": "8.0 - 8.5"
            },
            "conflict": {
                "nette/finder": "<3",
                "nette/schema": "<1.2.2"
            },
            "require-dev": {
                "jetbrains/phpstorm-attributes": "^1.2",
                "nette/tester": "^2.5",
                "phpstan/phpstan-nette": "^2.0@stable",
                "tracy/tracy": "^2.9"
            },
            "suggest": {
                "ext-gd": "to use Image",
                "ext-iconv": "to use Strings::webalize(), toAscii(), chr() and reverse()",
                "ext-intl": "to use Strings::webalize(), toAscii(), normalize() and compare()",
                "ext-json": "to use Nette\\Utils\\Json",
                "ext-mbstring": "to use Strings::lower() etc...",
                "ext-tokenizer": "to use Nette\\Utils\\Reflection::getUseStatements()"
            },
            "type": "library",
            "extra": {
                "branch-alias": {
                    "dev-master": "4.0-dev"
                }
            },
            "autoload": {
                "psr-4": {
                    "Nette\\": "src"
                },
                "classmap": [
                    "src/"
                ]
            },
            "notification-url": "https://packagist.org/downloads/",
            "license": [
                "BSD-3-Clause",
                "GPL-2.0-only",
                "GPL-3.0-only"
            ],
            "authors": [
                {
                    "name": "David Grudl",
                    "homepage": "https://davidgrudl.com"
                },
                {
                    "name": "Nette Community",
                    "homepage": "https://nette.org/contributors"
                }
            ],
            "description": "🛠  Nette Utils: lightweight utilities for string & array manipulation, image handling, safe JSON encoding/decoding, validation, slug or strong password generating etc.",
            "homepage": "https://nette.org",
            "keywords": [
                "array",
                "core",
                "datetime",
                "images",
                "json",
                "nette",
                "paginator",
                "password",
                "slugify",
                "string",
                "unicode",
                "utf-8",
                "utility",
                "validation"
            ],
            "support": {
                "issues": "https://github.com/nette/utils/issues",
                "source": "https://github.com/nette/utils/tree/v4.0.8"
            },
            "time": "2025-08-06T21:43:34+00:00"
        },
        {
            "name": "nikic/php-parser",
            "version": "v5.6.1",
            "source": {
                "type": "git",
                "url": "https://github.com/nikic/PHP-Parser.git",
                "reference": "f103601b29efebd7ff4a1ca7b3eeea9e3336a2a2"
            },
            "dist": {
                "type": "zip",
                "url": "https://api.github.com/repos/nikic/PHP-Parser/zipball/f103601b29efebd7ff4a1ca7b3eeea9e3336a2a2",
                "reference": "f103601b29efebd7ff4a1ca7b3eeea9e3336a2a2",
                "shasum": ""
            },
            "require": {
                "ext-ctype": "*",
                "ext-json": "*",
                "ext-tokenizer": "*",
                "php": ">=7.4"
            },
            "require-dev": {
                "ircmaxell/php-yacc": "^0.0.7",
                "phpunit/phpunit": "^9.0"
            },
            "bin": [
                "bin/php-parse"
            ],
            "type": "library",
            "extra": {
                "branch-alias": {
                    "dev-master": "5.x-dev"
                }
            },
            "autoload": {
                "psr-4": {
                    "PhpParser\\": "lib/PhpParser"
                }
            },
            "notification-url": "https://packagist.org/downloads/",
            "license": [
                "BSD-3-Clause"
            ],
            "authors": [
                {
                    "name": "Nikita Popov"
                }
            ],
            "description": "A PHP parser written in PHP",
            "keywords": [
                "parser",
                "php"
            ],
            "support": {
                "issues": "https://github.com/nikic/PHP-Parser/issues",
                "source": "https://github.com/nikic/PHP-Parser/tree/v5.6.1"
            },
            "time": "2025-08-13T20:13:15+00:00"
        },
        {
            "name": "nunomaduro/termwind",
            "version": "v2.3.1",
            "source": {
                "type": "git",
                "url": "https://github.com/nunomaduro/termwind.git",
                "reference": "dfa08f390e509967a15c22493dc0bac5733d9123"
            },
            "dist": {
                "type": "zip",
                "url": "https://api.github.com/repos/nunomaduro/termwind/zipball/dfa08f390e509967a15c22493dc0bac5733d9123",
                "reference": "dfa08f390e509967a15c22493dc0bac5733d9123",
                "shasum": ""
            },
            "require": {
                "ext-mbstring": "*",
                "php": "^8.2",
                "symfony/console": "^7.2.6"
            },
            "require-dev": {
                "illuminate/console": "^11.44.7",
                "laravel/pint": "^1.22.0",
                "mockery/mockery": "^1.6.12",
                "pestphp/pest": "^2.36.0 || ^3.8.2",
                "phpstan/phpstan": "^1.12.25",
                "phpstan/phpstan-strict-rules": "^1.6.2",
                "symfony/var-dumper": "^7.2.6",
                "thecodingmachine/phpstan-strict-rules": "^1.0.0"
            },
            "type": "library",
            "extra": {
                "laravel": {
                    "providers": [
                        "Termwind\\Laravel\\TermwindServiceProvider"
                    ]
                },
                "branch-alias": {
                    "dev-2.x": "2.x-dev"
                }
            },
            "autoload": {
                "files": [
                    "src/Functions.php"
                ],
                "psr-4": {
                    "Termwind\\": "src/"
                }
            },
            "notification-url": "https://packagist.org/downloads/",
            "license": [
                "MIT"
            ],
            "authors": [
                {
                    "name": "Nuno Maduro",
                    "email": "enunomaduro@gmail.com"
                }
            ],
            "description": "Its like Tailwind CSS, but for the console.",
            "keywords": [
                "cli",
                "console",
                "css",
                "package",
                "php",
                "style"
            ],
            "support": {
                "issues": "https://github.com/nunomaduro/termwind/issues",
                "source": "https://github.com/nunomaduro/termwind/tree/v2.3.1"
            },
            "funding": [
                {
                    "url": "https://www.paypal.com/paypalme/enunomaduro",
                    "type": "custom"
                },
                {
                    "url": "https://github.com/nunomaduro",
                    "type": "github"
                },
                {
                    "url": "https://github.com/xiCO2k",
                    "type": "github"
                }
            ],
            "time": "2025-05-08T08:14:37+00:00"
        },
        {
            "name": "openspout/openspout",
            "version": "v4.32.0",
            "source": {
                "type": "git",
                "url": "https://github.com/openspout/openspout.git",
                "reference": "41f045c1f632e1474e15d4c7bc3abcb4a153563d"
            },
            "dist": {
                "type": "zip",
                "url": "https://api.github.com/repos/openspout/openspout/zipball/41f045c1f632e1474e15d4c7bc3abcb4a153563d",
                "reference": "41f045c1f632e1474e15d4c7bc3abcb4a153563d",
                "shasum": ""
            },
            "require": {
                "ext-dom": "*",
                "ext-fileinfo": "*",
                "ext-filter": "*",
                "ext-libxml": "*",
                "ext-xmlreader": "*",
                "ext-zip": "*",
                "php": "~8.3.0 || ~8.4.0 || ~8.5.0"
            },
            "require-dev": {
                "ext-zlib": "*",
                "friendsofphp/php-cs-fixer": "^3.86.0",
                "infection/infection": "^0.31.2",
                "phpbench/phpbench": "^1.4.1",
                "phpstan/phpstan": "^2.1.22",
                "phpstan/phpstan-phpunit": "^2.0.7",
                "phpstan/phpstan-strict-rules": "^2.0.6",
                "phpunit/phpunit": "^12.3.7"
            },
            "suggest": {
                "ext-iconv": "To handle non UTF-8 CSV files (if \"php-mbstring\" is not already installed or is too limited)",
                "ext-mbstring": "To handle non UTF-8 CSV files (if \"iconv\" is not already installed)"
            },
            "type": "library",
            "extra": {
                "branch-alias": {
                    "dev-master": "3.3.x-dev"
                }
            },
            "autoload": {
                "psr-4": {
                    "OpenSpout\\": "src/"
                }
            },
            "notification-url": "https://packagist.org/downloads/",
            "license": [
                "MIT"
            ],
            "authors": [
                {
                    "name": "Adrien Loison",
                    "email": "adrien@box.com"
                }
            ],
            "description": "PHP Library to read and write spreadsheet files (CSV, XLSX and ODS), in a fast and scalable way",
            "homepage": "https://github.com/openspout/openspout",
            "keywords": [
                "OOXML",
                "csv",
                "excel",
                "memory",
                "odf",
                "ods",
                "office",
                "open",
                "php",
                "read",
                "scale",
                "spreadsheet",
                "stream",
                "write",
                "xlsx"
            ],
            "support": {
                "issues": "https://github.com/openspout/openspout/issues",
                "source": "https://github.com/openspout/openspout/tree/v4.32.0"
            },
            "funding": [
                {
                    "url": "https://paypal.me/filippotessarotto",
                    "type": "custom"
                },
                {
                    "url": "https://github.com/Slamdunk",
                    "type": "github"
                }
            ],
            "time": "2025-09-03T16:03:54+00:00"
        },
        {
            "name": "paragonie/constant_time_encoding",
            "version": "v3.0.0",
            "source": {
                "type": "git",
                "url": "https://github.com/paragonie/constant_time_encoding.git",
                "reference": "df1e7fde177501eee2037dd159cf04f5f301a512"
            },
            "dist": {
                "type": "zip",
                "url": "https://api.github.com/repos/paragonie/constant_time_encoding/zipball/df1e7fde177501eee2037dd159cf04f5f301a512",
                "reference": "df1e7fde177501eee2037dd159cf04f5f301a512",
                "shasum": ""
            },
            "require": {
                "php": "^8"
            },
            "require-dev": {
                "phpunit/phpunit": "^9",
                "vimeo/psalm": "^4|^5"
            },
            "type": "library",
            "autoload": {
                "psr-4": {
                    "ParagonIE\\ConstantTime\\": "src/"
                }
            },
            "notification-url": "https://packagist.org/downloads/",
            "license": [
                "MIT"
            ],
            "authors": [
                {
                    "name": "Paragon Initiative Enterprises",
                    "email": "security@paragonie.com",
                    "homepage": "https://paragonie.com",
                    "role": "Maintainer"
                },
                {
                    "name": "Steve 'Sc00bz' Thomas",
                    "email": "steve@tobtu.com",
                    "homepage": "https://www.tobtu.com",
                    "role": "Original Developer"
                }
            ],
            "description": "Constant-time Implementations of RFC 4648 Encoding (Base-64, Base-32, Base-16)",
            "keywords": [
                "base16",
                "base32",
                "base32_decode",
                "base32_encode",
                "base64",
                "base64_decode",
                "base64_encode",
                "bin2hex",
                "encoding",
                "hex",
                "hex2bin",
                "rfc4648"
            ],
            "support": {
                "email": "info@paragonie.com",
                "issues": "https://github.com/paragonie/constant_time_encoding/issues",
                "source": "https://github.com/paragonie/constant_time_encoding"
            },
            "time": "2024-05-08T12:36:18+00:00"
        },
        {
            "name": "phpoption/phpoption",
            "version": "1.9.4",
            "source": {
                "type": "git",
                "url": "https://github.com/schmittjoh/php-option.git",
                "reference": "638a154f8d4ee6a5cfa96d6a34dfbe0cffa9566d"
            },
            "dist": {
                "type": "zip",
                "url": "https://api.github.com/repos/schmittjoh/php-option/zipball/638a154f8d4ee6a5cfa96d6a34dfbe0cffa9566d",
                "reference": "638a154f8d4ee6a5cfa96d6a34dfbe0cffa9566d",
                "shasum": ""
            },
            "require": {
                "php": "^7.2.5 || ^8.0"
            },
            "require-dev": {
                "bamarni/composer-bin-plugin": "^1.8.2",
                "phpunit/phpunit": "^8.5.44 || ^9.6.25 || ^10.5.53 || ^11.5.34"
            },
            "type": "library",
            "extra": {
                "bamarni-bin": {
                    "bin-links": true,
                    "forward-command": false
                },
                "branch-alias": {
                    "dev-master": "1.9-dev"
                }
            },
            "autoload": {
                "psr-4": {
                    "PhpOption\\": "src/PhpOption/"
                }
            },
            "notification-url": "https://packagist.org/downloads/",
            "license": [
                "Apache-2.0"
            ],
            "authors": [
                {
                    "name": "Johannes M. Schmitt",
                    "email": "schmittjoh@gmail.com",
                    "homepage": "https://github.com/schmittjoh"
                },
                {
                    "name": "Graham Campbell",
                    "email": "hello@gjcampbell.co.uk",
                    "homepage": "https://github.com/GrahamCampbell"
                }
            ],
            "description": "Option Type for PHP",
            "keywords": [
                "language",
                "option",
                "php",
                "type"
            ],
            "support": {
                "issues": "https://github.com/schmittjoh/php-option/issues",
                "source": "https://github.com/schmittjoh/php-option/tree/1.9.4"
            },
            "funding": [
                {
                    "url": "https://github.com/GrahamCampbell",
                    "type": "github"
                },
                {
                    "url": "https://tidelift.com/funding/github/packagist/phpoption/phpoption",
                    "type": "tidelift"
                }
            ],
            "time": "2025-08-21T11:53:16+00:00"
        },
        {
            "name": "pragmarx/google2fa",
            "version": "v8.0.3",
            "source": {
                "type": "git",
                "url": "https://github.com/antonioribeiro/google2fa.git",
                "reference": "6f8d87ebd5afbf7790bde1ffc7579c7c705e0fad"
            },
            "dist": {
                "type": "zip",
                "url": "https://api.github.com/repos/antonioribeiro/google2fa/zipball/6f8d87ebd5afbf7790bde1ffc7579c7c705e0fad",
                "reference": "6f8d87ebd5afbf7790bde1ffc7579c7c705e0fad",
                "shasum": ""
            },
            "require": {
                "paragonie/constant_time_encoding": "^1.0|^2.0|^3.0",
                "php": "^7.1|^8.0"
            },
            "require-dev": {
                "phpstan/phpstan": "^1.9",
                "phpunit/phpunit": "^7.5.15|^8.5|^9.0"
            },
            "type": "library",
            "autoload": {
                "psr-4": {
                    "PragmaRX\\Google2FA\\": "src/"
                }
            },
            "notification-url": "https://packagist.org/downloads/",
            "license": [
                "MIT"
            ],
            "authors": [
                {
                    "name": "Antonio Carlos Ribeiro",
                    "email": "acr@antoniocarlosribeiro.com",
                    "role": "Creator & Designer"
                }
            ],
            "description": "A One Time Password Authentication package, compatible with Google Authenticator.",
            "keywords": [
                "2fa",
                "Authentication",
                "Two Factor Authentication",
                "google2fa"
            ],
            "support": {
                "issues": "https://github.com/antonioribeiro/google2fa/issues",
                "source": "https://github.com/antonioribeiro/google2fa/tree/v8.0.3"
            },
            "time": "2024-09-05T11:56:40+00:00"
        },
        {
            "name": "pragmarx/google2fa-qrcode",
            "version": "v3.0.0",
            "source": {
                "type": "git",
                "url": "https://github.com/antonioribeiro/google2fa-qrcode.git",
                "reference": "ce4d8a729b6c93741c607cfb2217acfffb5bf76b"
            },
            "dist": {
                "type": "zip",
                "url": "https://api.github.com/repos/antonioribeiro/google2fa-qrcode/zipball/ce4d8a729b6c93741c607cfb2217acfffb5bf76b",
                "reference": "ce4d8a729b6c93741c607cfb2217acfffb5bf76b",
                "shasum": ""
            },
            "require": {
                "php": ">=7.1",
                "pragmarx/google2fa": ">=4.0"
            },
            "require-dev": {
                "bacon/bacon-qr-code": "^2.0",
                "chillerlan/php-qrcode": "^1.0|^2.0|^3.0|^4.0",
                "khanamiryan/qrcode-detector-decoder": "^1.0",
                "phpunit/phpunit": "~4|~5|~6|~7|~8|~9"
            },
            "suggest": {
                "bacon/bacon-qr-code": "For QR Code generation, requires imagick",
                "chillerlan/php-qrcode": "For QR Code generation"
            },
            "type": "library",
            "extra": {
                "component": "package",
                "branch-alias": {
                    "dev-master": "1.0-dev"
                }
            },
            "autoload": {
                "psr-4": {
                    "PragmaRX\\Google2FAQRCode\\": "src/",
                    "PragmaRX\\Google2FAQRCode\\Tests\\": "tests/"
                }
            },
            "notification-url": "https://packagist.org/downloads/",
            "license": [
                "MIT"
            ],
            "authors": [
                {
                    "name": "Antonio Carlos Ribeiro",
                    "email": "acr@antoniocarlosribeiro.com",
                    "role": "Creator & Designer"
                }
            ],
            "description": "QR Code package for Google2FA",
            "keywords": [
                "2fa",
                "Authentication",
                "Two Factor Authentication",
                "google2fa",
                "qr code",
                "qrcode"
            ],
            "support": {
                "issues": "https://github.com/antonioribeiro/google2fa-qrcode/issues",
                "source": "https://github.com/antonioribeiro/google2fa-qrcode/tree/v3.0.0"
            },
            "time": "2021-08-15T12:53:48+00:00"
        },
        {
            "name": "propaganistas/laravel-phone",
            "version": "6.0.2",
            "source": {
                "type": "git",
                "url": "https://github.com/Propaganistas/Laravel-Phone.git",
                "reference": "ae8239becf2c11c8a8a754b8ac95a10ebb3ebb91"
            },
            "dist": {
                "type": "zip",
                "url": "https://api.github.com/repos/Propaganistas/Laravel-Phone/zipball/ae8239becf2c11c8a8a754b8ac95a10ebb3ebb91",
                "reference": "ae8239becf2c11c8a8a754b8ac95a10ebb3ebb91",
                "shasum": ""
            },
            "require": {
                "ext-mbstring": "*",
                "giggsey/libphonenumber-for-php-lite": "^9.0",
                "illuminate/contracts": "^11.0|^12.0",
                "illuminate/support": "^11.0|^12.0",
                "illuminate/validation": "^11.0|^12.0",
                "php": "^8.2"
            },
            "require-dev": {
                "laravel/pint": "^1.21",
                "orchestra/testbench": "*",
                "phpunit/phpunit": "^11.5.3"
            },
            "type": "library",
            "extra": {
                "laravel": {
                    "providers": [
                        "Propaganistas\\LaravelPhone\\PhoneServiceProvider"
                    ]
                }
            },
            "autoload": {
                "files": [
                    "src/helpers.php"
                ],
                "psr-4": {
                    "Propaganistas\\LaravelPhone\\": "src/"
                }
            },
            "notification-url": "https://packagist.org/downloads/",
            "license": [
                "MIT"
            ],
            "authors": [
                {
                    "name": "Propaganistas",
                    "email": "Propaganistas@users.noreply.github.com"
                }
            ],
            "description": "Adds phone number functionality to Laravel based on Google's libphonenumber API.",
            "keywords": [
                "laravel",
                "libphonenumber",
                "phone",
                "validation"
            ],
            "support": {
                "issues": "https://github.com/Propaganistas/Laravel-Phone/issues",
                "source": "https://github.com/Propaganistas/Laravel-Phone/tree/6.0.2"
            },
            "funding": [
                {
                    "url": "https://github.com/Propaganistas",
                    "type": "github"
                }
            ],
            "time": "2025-07-05T09:03:01+00:00"
        },
        {
            "name": "psr/clock",
            "version": "1.0.0",
            "source": {
                "type": "git",
                "url": "https://github.com/php-fig/clock.git",
                "reference": "e41a24703d4560fd0acb709162f73b8adfc3aa0d"
            },
            "dist": {
                "type": "zip",
                "url": "https://api.github.com/repos/php-fig/clock/zipball/e41a24703d4560fd0acb709162f73b8adfc3aa0d",
                "reference": "e41a24703d4560fd0acb709162f73b8adfc3aa0d",
                "shasum": ""
            },
            "require": {
                "php": "^7.0 || ^8.0"
            },
            "type": "library",
            "autoload": {
                "psr-4": {
                    "Psr\\Clock\\": "src/"
                }
            },
            "notification-url": "https://packagist.org/downloads/",
            "license": [
                "MIT"
            ],
            "authors": [
                {
                    "name": "PHP-FIG",
                    "homepage": "https://www.php-fig.org/"
                }
            ],
            "description": "Common interface for reading the clock.",
            "homepage": "https://github.com/php-fig/clock",
            "keywords": [
                "clock",
                "now",
                "psr",
                "psr-20",
                "time"
            ],
            "support": {
                "issues": "https://github.com/php-fig/clock/issues",
                "source": "https://github.com/php-fig/clock/tree/1.0.0"
            },
            "time": "2022-11-25T14:36:26+00:00"
        },
        {
            "name": "psr/container",
            "version": "2.0.2",
            "source": {
                "type": "git",
                "url": "https://github.com/php-fig/container.git",
                "reference": "c71ecc56dfe541dbd90c5360474fbc405f8d5963"
            },
            "dist": {
                "type": "zip",
                "url": "https://api.github.com/repos/php-fig/container/zipball/c71ecc56dfe541dbd90c5360474fbc405f8d5963",
                "reference": "c71ecc56dfe541dbd90c5360474fbc405f8d5963",
                "shasum": ""
            },
            "require": {
                "php": ">=7.4.0"
            },
            "type": "library",
            "extra": {
                "branch-alias": {
                    "dev-master": "2.0.x-dev"
                }
            },
            "autoload": {
                "psr-4": {
                    "Psr\\Container\\": "src/"
                }
            },
            "notification-url": "https://packagist.org/downloads/",
            "license": [
                "MIT"
            ],
            "authors": [
                {
                    "name": "PHP-FIG",
                    "homepage": "https://www.php-fig.org/"
                }
            ],
            "description": "Common Container Interface (PHP FIG PSR-11)",
            "homepage": "https://github.com/php-fig/container",
            "keywords": [
                "PSR-11",
                "container",
                "container-interface",
                "container-interop",
                "psr"
            ],
            "support": {
                "issues": "https://github.com/php-fig/container/issues",
                "source": "https://github.com/php-fig/container/tree/2.0.2"
            },
            "time": "2021-11-05T16:47:00+00:00"
        },
        {
            "name": "psr/event-dispatcher",
            "version": "1.0.0",
            "source": {
                "type": "git",
                "url": "https://github.com/php-fig/event-dispatcher.git",
                "reference": "dbefd12671e8a14ec7f180cab83036ed26714bb0"
            },
            "dist": {
                "type": "zip",
                "url": "https://api.github.com/repos/php-fig/event-dispatcher/zipball/dbefd12671e8a14ec7f180cab83036ed26714bb0",
                "reference": "dbefd12671e8a14ec7f180cab83036ed26714bb0",
                "shasum": ""
            },
            "require": {
                "php": ">=7.2.0"
            },
            "type": "library",
            "extra": {
                "branch-alias": {
                    "dev-master": "1.0.x-dev"
                }
            },
            "autoload": {
                "psr-4": {
                    "Psr\\EventDispatcher\\": "src/"
                }
            },
            "notification-url": "https://packagist.org/downloads/",
            "license": [
                "MIT"
            ],
            "authors": [
                {
                    "name": "PHP-FIG",
                    "homepage": "http://www.php-fig.org/"
                }
            ],
            "description": "Standard interfaces for event handling.",
            "keywords": [
                "events",
                "psr",
                "psr-14"
            ],
            "support": {
                "issues": "https://github.com/php-fig/event-dispatcher/issues",
                "source": "https://github.com/php-fig/event-dispatcher/tree/1.0.0"
            },
            "time": "2019-01-08T18:20:26+00:00"
        },
        {
            "name": "psr/http-client",
            "version": "1.0.3",
            "source": {
                "type": "git",
                "url": "https://github.com/php-fig/http-client.git",
                "reference": "bb5906edc1c324c9a05aa0873d40117941e5fa90"
            },
            "dist": {
                "type": "zip",
                "url": "https://api.github.com/repos/php-fig/http-client/zipball/bb5906edc1c324c9a05aa0873d40117941e5fa90",
                "reference": "bb5906edc1c324c9a05aa0873d40117941e5fa90",
                "shasum": ""
            },
            "require": {
                "php": "^7.0 || ^8.0",
                "psr/http-message": "^1.0 || ^2.0"
            },
            "type": "library",
            "extra": {
                "branch-alias": {
                    "dev-master": "1.0.x-dev"
                }
            },
            "autoload": {
                "psr-4": {
                    "Psr\\Http\\Client\\": "src/"
                }
            },
            "notification-url": "https://packagist.org/downloads/",
            "license": [
                "MIT"
            ],
            "authors": [
                {
                    "name": "PHP-FIG",
                    "homepage": "https://www.php-fig.org/"
                }
            ],
            "description": "Common interface for HTTP clients",
            "homepage": "https://github.com/php-fig/http-client",
            "keywords": [
                "http",
                "http-client",
                "psr",
                "psr-18"
            ],
            "support": {
                "source": "https://github.com/php-fig/http-client"
            },
            "time": "2023-09-23T14:17:50+00:00"
        },
        {
            "name": "psr/http-factory",
            "version": "1.1.0",
            "source": {
                "type": "git",
                "url": "https://github.com/php-fig/http-factory.git",
                "reference": "2b4765fddfe3b508ac62f829e852b1501d3f6e8a"
            },
            "dist": {
                "type": "zip",
                "url": "https://api.github.com/repos/php-fig/http-factory/zipball/2b4765fddfe3b508ac62f829e852b1501d3f6e8a",
                "reference": "2b4765fddfe3b508ac62f829e852b1501d3f6e8a",
                "shasum": ""
            },
            "require": {
                "php": ">=7.1",
                "psr/http-message": "^1.0 || ^2.0"
            },
            "type": "library",
            "extra": {
                "branch-alias": {
                    "dev-master": "1.0.x-dev"
                }
            },
            "autoload": {
                "psr-4": {
                    "Psr\\Http\\Message\\": "src/"
                }
            },
            "notification-url": "https://packagist.org/downloads/",
            "license": [
                "MIT"
            ],
            "authors": [
                {
                    "name": "PHP-FIG",
                    "homepage": "https://www.php-fig.org/"
                }
            ],
            "description": "PSR-17: Common interfaces for PSR-7 HTTP message factories",
            "keywords": [
                "factory",
                "http",
                "message",
                "psr",
                "psr-17",
                "psr-7",
                "request",
                "response"
            ],
            "support": {
                "source": "https://github.com/php-fig/http-factory"
            },
            "time": "2024-04-15T12:06:14+00:00"
        },
        {
            "name": "psr/http-message",
            "version": "2.0",
            "source": {
                "type": "git",
                "url": "https://github.com/php-fig/http-message.git",
                "reference": "402d35bcb92c70c026d1a6a9883f06b2ead23d71"
            },
            "dist": {
                "type": "zip",
                "url": "https://api.github.com/repos/php-fig/http-message/zipball/402d35bcb92c70c026d1a6a9883f06b2ead23d71",
                "reference": "402d35bcb92c70c026d1a6a9883f06b2ead23d71",
                "shasum": ""
            },
            "require": {
                "php": "^7.2 || ^8.0"
            },
            "type": "library",
            "extra": {
                "branch-alias": {
                    "dev-master": "2.0.x-dev"
                }
            },
            "autoload": {
                "psr-4": {
                    "Psr\\Http\\Message\\": "src/"
                }
            },
            "notification-url": "https://packagist.org/downloads/",
            "license": [
                "MIT"
            ],
            "authors": [
                {
                    "name": "PHP-FIG",
                    "homepage": "https://www.php-fig.org/"
                }
            ],
            "description": "Common interface for HTTP messages",
            "homepage": "https://github.com/php-fig/http-message",
            "keywords": [
                "http",
                "http-message",
                "psr",
                "psr-7",
                "request",
                "response"
            ],
            "support": {
                "source": "https://github.com/php-fig/http-message/tree/2.0"
            },
            "time": "2023-04-04T09:54:51+00:00"
        },
        {
            "name": "psr/log",
            "version": "3.0.2",
            "source": {
                "type": "git",
                "url": "https://github.com/php-fig/log.git",
                "reference": "f16e1d5863e37f8d8c2a01719f5b34baa2b714d3"
            },
            "dist": {
                "type": "zip",
                "url": "https://api.github.com/repos/php-fig/log/zipball/f16e1d5863e37f8d8c2a01719f5b34baa2b714d3",
                "reference": "f16e1d5863e37f8d8c2a01719f5b34baa2b714d3",
                "shasum": ""
            },
            "require": {
                "php": ">=8.0.0"
            },
            "type": "library",
            "extra": {
                "branch-alias": {
                    "dev-master": "3.x-dev"
                }
            },
            "autoload": {
                "psr-4": {
                    "Psr\\Log\\": "src"
                }
            },
            "notification-url": "https://packagist.org/downloads/",
            "license": [
                "MIT"
            ],
            "authors": [
                {
                    "name": "PHP-FIG",
                    "homepage": "https://www.php-fig.org/"
                }
            ],
            "description": "Common interface for logging libraries",
            "homepage": "https://github.com/php-fig/log",
            "keywords": [
                "log",
                "psr",
                "psr-3"
            ],
            "support": {
                "source": "https://github.com/php-fig/log/tree/3.0.2"
            },
            "time": "2024-09-11T13:17:53+00:00"
        },
        {
            "name": "psr/simple-cache",
            "version": "3.0.0",
            "source": {
                "type": "git",
                "url": "https://github.com/php-fig/simple-cache.git",
                "reference": "764e0b3939f5ca87cb904f570ef9be2d78a07865"
            },
            "dist": {
                "type": "zip",
                "url": "https://api.github.com/repos/php-fig/simple-cache/zipball/764e0b3939f5ca87cb904f570ef9be2d78a07865",
                "reference": "764e0b3939f5ca87cb904f570ef9be2d78a07865",
                "shasum": ""
            },
            "require": {
                "php": ">=8.0.0"
            },
            "type": "library",
            "extra": {
                "branch-alias": {
                    "dev-master": "3.0.x-dev"
                }
            },
            "autoload": {
                "psr-4": {
                    "Psr\\SimpleCache\\": "src/"
                }
            },
            "notification-url": "https://packagist.org/downloads/",
            "license": [
                "MIT"
            ],
            "authors": [
                {
                    "name": "PHP-FIG",
                    "homepage": "https://www.php-fig.org/"
                }
            ],
            "description": "Common interfaces for simple caching",
            "keywords": [
                "cache",
                "caching",
                "psr",
                "psr-16",
                "simple-cache"
            ],
            "support": {
                "source": "https://github.com/php-fig/simple-cache/tree/3.0.0"
            },
            "time": "2021-10-29T13:26:27+00:00"
        },
        {
            "name": "psy/psysh",
            "version": "v0.12.10",
            "source": {
                "type": "git",
                "url": "https://github.com/bobthecow/psysh.git",
                "reference": "6e80abe6f2257121f1eb9a4c55bf29d921025b22"
            },
            "dist": {
                "type": "zip",
                "url": "https://api.github.com/repos/bobthecow/psysh/zipball/6e80abe6f2257121f1eb9a4c55bf29d921025b22",
                "reference": "6e80abe6f2257121f1eb9a4c55bf29d921025b22",
                "shasum": ""
            },
            "require": {
                "ext-json": "*",
                "ext-tokenizer": "*",
                "nikic/php-parser": "^5.0 || ^4.0",
                "php": "^8.0 || ^7.4",
                "symfony/console": "^7.0 || ^6.0 || ^5.0 || ^4.0 || ^3.4",
                "symfony/var-dumper": "^7.0 || ^6.0 || ^5.0 || ^4.0 || ^3.4"
            },
            "conflict": {
                "symfony/console": "4.4.37 || 5.3.14 || 5.3.15 || 5.4.3 || 5.4.4 || 6.0.3 || 6.0.4"
            },
            "require-dev": {
                "bamarni/composer-bin-plugin": "^1.2"
            },
            "suggest": {
                "ext-pcntl": "Enabling the PCNTL extension makes PsySH a lot happier :)",
                "ext-pdo-sqlite": "The doc command requires SQLite to work.",
                "ext-posix": "If you have PCNTL, you'll want the POSIX extension as well."
            },
            "bin": [
                "bin/psysh"
            ],
            "type": "library",
            "extra": {
                "bamarni-bin": {
                    "bin-links": false,
                    "forward-command": false
                },
                "branch-alias": {
                    "dev-main": "0.12.x-dev"
                }
            },
            "autoload": {
                "files": [
                    "src/functions.php"
                ],
                "psr-4": {
                    "Psy\\": "src/"
                }
            },
            "notification-url": "https://packagist.org/downloads/",
            "license": [
                "MIT"
            ],
            "authors": [
                {
                    "name": "Justin Hileman",
                    "email": "justin@justinhileman.info"
                }
            ],
            "description": "An interactive shell for modern PHP.",
            "homepage": "https://psysh.org",
            "keywords": [
                "REPL",
                "console",
                "interactive",
                "shell"
            ],
            "support": {
                "issues": "https://github.com/bobthecow/psysh/issues",
                "source": "https://github.com/bobthecow/psysh/tree/v0.12.10"
            },
            "time": "2025-08-04T12:39:37+00:00"
        },
        {
            "name": "ralouphie/getallheaders",
            "version": "3.0.3",
            "source": {
                "type": "git",
                "url": "https://github.com/ralouphie/getallheaders.git",
                "reference": "120b605dfeb996808c31b6477290a714d356e822"
            },
            "dist": {
                "type": "zip",
                "url": "https://api.github.com/repos/ralouphie/getallheaders/zipball/120b605dfeb996808c31b6477290a714d356e822",
                "reference": "120b605dfeb996808c31b6477290a714d356e822",
                "shasum": ""
            },
            "require": {
                "php": ">=5.6"
            },
            "require-dev": {
                "php-coveralls/php-coveralls": "^2.1",
                "phpunit/phpunit": "^5 || ^6.5"
            },
            "type": "library",
            "autoload": {
                "files": [
                    "src/getallheaders.php"
                ]
            },
            "notification-url": "https://packagist.org/downloads/",
            "license": [
                "MIT"
            ],
            "authors": [
                {
                    "name": "Ralph Khattar",
                    "email": "ralph.khattar@gmail.com"
                }
            ],
            "description": "A polyfill for getallheaders.",
            "support": {
                "issues": "https://github.com/ralouphie/getallheaders/issues",
                "source": "https://github.com/ralouphie/getallheaders/tree/develop"
            },
            "time": "2019-03-08T08:55:37+00:00"
        },
        {
            "name": "ramsey/collection",
            "version": "2.1.1",
            "source": {
                "type": "git",
                "url": "https://github.com/ramsey/collection.git",
                "reference": "344572933ad0181accbf4ba763e85a0306a8c5e2"
            },
            "dist": {
                "type": "zip",
                "url": "https://api.github.com/repos/ramsey/collection/zipball/344572933ad0181accbf4ba763e85a0306a8c5e2",
                "reference": "344572933ad0181accbf4ba763e85a0306a8c5e2",
                "shasum": ""
            },
            "require": {
                "php": "^8.1"
            },
            "require-dev": {
                "captainhook/plugin-composer": "^5.3",
                "ergebnis/composer-normalize": "^2.45",
                "fakerphp/faker": "^1.24",
                "hamcrest/hamcrest-php": "^2.0",
                "jangregor/phpstan-prophecy": "^2.1",
                "mockery/mockery": "^1.6",
                "php-parallel-lint/php-console-highlighter": "^1.0",
                "php-parallel-lint/php-parallel-lint": "^1.4",
                "phpspec/prophecy-phpunit": "^2.3",
                "phpstan/extension-installer": "^1.4",
                "phpstan/phpstan": "^2.1",
                "phpstan/phpstan-mockery": "^2.0",
                "phpstan/phpstan-phpunit": "^2.0",
                "phpunit/phpunit": "^10.5",
                "ramsey/coding-standard": "^2.3",
                "ramsey/conventional-commits": "^1.6",
                "roave/security-advisories": "dev-latest"
            },
            "type": "library",
            "extra": {
                "captainhook": {
                    "force-install": true
                },
                "ramsey/conventional-commits": {
                    "configFile": "conventional-commits.json"
                }
            },
            "autoload": {
                "psr-4": {
                    "Ramsey\\Collection\\": "src/"
                }
            },
            "notification-url": "https://packagist.org/downloads/",
            "license": [
                "MIT"
            ],
            "authors": [
                {
                    "name": "Ben Ramsey",
                    "email": "ben@benramsey.com",
                    "homepage": "https://benramsey.com"
                }
            ],
            "description": "A PHP library for representing and manipulating collections.",
            "keywords": [
                "array",
                "collection",
                "hash",
                "map",
                "queue",
                "set"
            ],
            "support": {
                "issues": "https://github.com/ramsey/collection/issues",
                "source": "https://github.com/ramsey/collection/tree/2.1.1"
            },
            "time": "2025-03-22T05:38:12+00:00"
        },
        {
            "name": "ramsey/uuid",
            "version": "4.9.1",
            "source": {
                "type": "git",
                "url": "https://github.com/ramsey/uuid.git",
                "reference": "81f941f6f729b1e3ceea61d9d014f8b6c6800440"
            },
            "dist": {
                "type": "zip",
                "url": "https://api.github.com/repos/ramsey/uuid/zipball/81f941f6f729b1e3ceea61d9d014f8b6c6800440",
                "reference": "81f941f6f729b1e3ceea61d9d014f8b6c6800440",
                "shasum": ""
            },
            "require": {
                "brick/math": "^0.8.8 || ^0.9 || ^0.10 || ^0.11 || ^0.12 || ^0.13 || ^0.14",
                "php": "^8.0",
                "ramsey/collection": "^1.2 || ^2.0"
            },
            "replace": {
                "rhumsaa/uuid": "self.version"
            },
            "require-dev": {
                "captainhook/captainhook": "^5.25",
                "captainhook/plugin-composer": "^5.3",
                "dealerdirect/phpcodesniffer-composer-installer": "^1.0",
                "ergebnis/composer-normalize": "^2.47",
                "mockery/mockery": "^1.6",
                "paragonie/random-lib": "^2",
                "php-mock/php-mock": "^2.6",
                "php-mock/php-mock-mockery": "^1.5",
                "php-parallel-lint/php-parallel-lint": "^1.4.0",
                "phpbench/phpbench": "^1.2.14",
                "phpstan/extension-installer": "^1.4",
                "phpstan/phpstan": "^2.1",
                "phpstan/phpstan-mockery": "^2.0",
                "phpstan/phpstan-phpunit": "^2.0",
                "phpunit/phpunit": "^9.6",
                "slevomat/coding-standard": "^8.18",
                "squizlabs/php_codesniffer": "^3.13"
            },
            "suggest": {
                "ext-bcmath": "Enables faster math with arbitrary-precision integers using BCMath.",
                "ext-gmp": "Enables faster math with arbitrary-precision integers using GMP.",
                "ext-uuid": "Enables the use of PeclUuidTimeGenerator and PeclUuidRandomGenerator.",
                "paragonie/random-lib": "Provides RandomLib for use with the RandomLibAdapter",
                "ramsey/uuid-doctrine": "Allows the use of Ramsey\\Uuid\\Uuid as Doctrine field type."
            },
            "type": "library",
            "extra": {
                "captainhook": {
                    "force-install": true
                }
            },
            "autoload": {
                "files": [
                    "src/functions.php"
                ],
                "psr-4": {
                    "Ramsey\\Uuid\\": "src/"
                }
            },
            "notification-url": "https://packagist.org/downloads/",
            "license": [
                "MIT"
            ],
            "description": "A PHP library for generating and working with universally unique identifiers (UUIDs).",
            "keywords": [
                "guid",
                "identifier",
                "uuid"
            ],
            "support": {
                "issues": "https://github.com/ramsey/uuid/issues",
                "source": "https://github.com/ramsey/uuid/tree/4.9.1"
            },
            "time": "2025-09-04T20:59:21+00:00"
        },
        {
            "name": "ryangjchandler/blade-capture-directive",
            "version": "v1.1.0",
            "source": {
                "type": "git",
                "url": "https://github.com/ryangjchandler/blade-capture-directive.git",
                "reference": "bbb1513dfd89eaec87a47fe0c449a7e3d4a1976d"
            },
            "dist": {
                "type": "zip",
                "url": "https://api.github.com/repos/ryangjchandler/blade-capture-directive/zipball/bbb1513dfd89eaec87a47fe0c449a7e3d4a1976d",
                "reference": "bbb1513dfd89eaec87a47fe0c449a7e3d4a1976d",
                "shasum": ""
            },
            "require": {
                "illuminate/contracts": "^10.0|^11.0|^12.0",
                "php": "^8.1",
                "spatie/laravel-package-tools": "^1.9.2"
            },
            "require-dev": {
                "nunomaduro/collision": "^7.0|^8.0",
                "nunomaduro/larastan": "^2.0|^3.0",
                "orchestra/testbench": "^8.0|^9.0|^10.0",
                "pestphp/pest": "^2.0|^3.7",
                "pestphp/pest-plugin-laravel": "^2.0|^3.1",
                "phpstan/extension-installer": "^1.1",
                "phpstan/phpstan-deprecation-rules": "^1.0|^2.0",
                "phpstan/phpstan-phpunit": "^1.0|^2.0",
                "phpunit/phpunit": "^10.0|^11.5.3",
                "spatie/laravel-ray": "^1.26"
            },
            "type": "library",
            "extra": {
                "laravel": {
                    "aliases": {
                        "BladeCaptureDirective": "RyanChandler\\BladeCaptureDirective\\Facades\\BladeCaptureDirective"
                    },
                    "providers": [
                        "RyanChandler\\BladeCaptureDirective\\BladeCaptureDirectiveServiceProvider"
                    ]
                }
            },
            "autoload": {
                "psr-4": {
                    "RyanChandler\\BladeCaptureDirective\\": "src",
                    "RyanChandler\\BladeCaptureDirective\\Database\\Factories\\": "database/factories"
                }
            },
            "notification-url": "https://packagist.org/downloads/",
            "license": [
                "MIT"
            ],
            "authors": [
                {
                    "name": "Ryan Chandler",
                    "email": "support@ryangjchandler.co.uk",
                    "role": "Developer"
                }
            ],
            "description": "Create inline partials in your Blade templates with ease.",
            "homepage": "https://github.com/ryangjchandler/blade-capture-directive",
            "keywords": [
                "blade-capture-directive",
                "laravel",
                "ryangjchandler"
            ],
            "support": {
                "issues": "https://github.com/ryangjchandler/blade-capture-directive/issues",
                "source": "https://github.com/ryangjchandler/blade-capture-directive/tree/v1.1.0"
            },
            "funding": [
                {
                    "url": "https://github.com/ryangjchandler",
                    "type": "github"
                }
            ],
            "time": "2025-02-25T09:09:36+00:00"
        },
        {
            "name": "scrivo/highlight.php",
            "version": "v9.18.1.10",
            "source": {
                "type": "git",
                "url": "https://github.com/scrivo/highlight.php.git",
                "reference": "850f4b44697a2552e892ffe71490ba2733c2fc6e"
            },
            "dist": {
                "type": "zip",
                "url": "https://api.github.com/repos/scrivo/highlight.php/zipball/850f4b44697a2552e892ffe71490ba2733c2fc6e",
                "reference": "850f4b44697a2552e892ffe71490ba2733c2fc6e",
                "shasum": ""
            },
            "require": {
                "ext-json": "*",
                "php": ">=5.4"
            },
            "require-dev": {
                "phpunit/phpunit": "^4.8|^5.7",
                "sabberworm/php-css-parser": "^8.3",
                "symfony/finder": "^2.8|^3.4|^5.4",
                "symfony/var-dumper": "^2.8|^3.4|^5.4"
            },
            "suggest": {
                "ext-mbstring": "Allows highlighting code with unicode characters and supports language with unicode keywords"
            },
            "type": "library",
            "autoload": {
                "files": [
                    "HighlightUtilities/functions.php"
                ],
                "psr-0": {
                    "Highlight\\": "",
                    "HighlightUtilities\\": ""
                }
            },
            "notification-url": "https://packagist.org/downloads/",
            "license": [
                "BSD-3-Clause"
            ],
            "authors": [
                {
                    "name": "Geert Bergman",
                    "homepage": "http://www.scrivo.org/",
                    "role": "Project Author"
                },
                {
                    "name": "Vladimir Jimenez",
                    "homepage": "https://allejo.io",
                    "role": "Maintainer"
                },
                {
                    "name": "Martin Folkers",
                    "homepage": "https://twobrain.io",
                    "role": "Contributor"
                }
            ],
            "description": "Server side syntax highlighter that supports 185 languages. It's a PHP port of highlight.js",
            "keywords": [
                "code",
                "highlight",
                "highlight.js",
                "highlight.php",
                "syntax"
            ],
            "support": {
                "issues": "https://github.com/scrivo/highlight.php/issues",
                "source": "https://github.com/scrivo/highlight.php"
            },
            "funding": [
                {
                    "url": "https://github.com/allejo",
                    "type": "github"
                }
            ],
            "time": "2022-12-17T21:53:22+00:00"
        },
        {
            "name": "spatie/image",
            "version": "3.8.5",
            "source": {
                "type": "git",
                "url": "https://github.com/spatie/image.git",
                "reference": "a63f60b7387ebeacab463e79a95deb7ffed75430"
            },
            "dist": {
                "type": "zip",
                "url": "https://api.github.com/repos/spatie/image/zipball/a63f60b7387ebeacab463e79a95deb7ffed75430",
                "reference": "a63f60b7387ebeacab463e79a95deb7ffed75430",
                "shasum": ""
            },
            "require": {
                "ext-exif": "*",
                "ext-json": "*",
                "ext-mbstring": "*",
                "php": "^8.2",
                "spatie/image-optimizer": "^1.7.5",
                "spatie/temporary-directory": "^2.2",
                "symfony/process": "^6.4|^7.0"
            },
            "require-dev": {
                "ext-gd": "*",
                "ext-imagick": "*",
                "laravel/sail": "^1.34",
                "pestphp/pest": "^2.28",
                "phpstan/phpstan": "^1.10.50",
                "spatie/pest-plugin-snapshots": "^2.1",
                "spatie/pixelmatch-php": "^1.0",
                "spatie/ray": "^1.40.1",
                "symfony/var-dumper": "^6.4|7.0"
            },
            "type": "library",
            "autoload": {
                "psr-4": {
                    "Spatie\\Image\\": "src"
                }
            },
            "notification-url": "https://packagist.org/downloads/",
            "license": [
                "MIT"
            ],
            "authors": [
                {
                    "name": "Freek Van der Herten",
                    "email": "freek@spatie.be",
                    "homepage": "https://spatie.be",
                    "role": "Developer"
                }
            ],
            "description": "Manipulate images with an expressive API",
            "homepage": "https://github.com/spatie/image",
            "keywords": [
                "image",
                "spatie"
            ],
            "support": {
                "source": "https://github.com/spatie/image/tree/3.8.5"
            },
            "funding": [
                {
                    "url": "https://spatie.be/open-source/support-us",
                    "type": "custom"
                },
                {
                    "url": "https://github.com/spatie",
                    "type": "github"
                }
            ],
            "time": "2025-06-27T12:44:55+00:00"
        },
        {
            "name": "spatie/image-optimizer",
            "version": "1.8.0",
            "source": {
                "type": "git",
                "url": "https://github.com/spatie/image-optimizer.git",
                "reference": "4fd22035e81d98fffced65a8c20d9ec4daa9671c"
            },
            "dist": {
                "type": "zip",
                "url": "https://api.github.com/repos/spatie/image-optimizer/zipball/4fd22035e81d98fffced65a8c20d9ec4daa9671c",
                "reference": "4fd22035e81d98fffced65a8c20d9ec4daa9671c",
                "shasum": ""
            },
            "require": {
                "ext-fileinfo": "*",
                "php": "^7.3|^8.0",
                "psr/log": "^1.0 | ^2.0 | ^3.0",
                "symfony/process": "^4.2|^5.0|^6.0|^7.0"
            },
            "require-dev": {
                "pestphp/pest": "^1.21",
                "phpunit/phpunit": "^8.5.21|^9.4.4",
                "symfony/var-dumper": "^4.2|^5.0|^6.0|^7.0"
            },
            "type": "library",
            "autoload": {
                "psr-4": {
                    "Spatie\\ImageOptimizer\\": "src"
                }
            },
            "notification-url": "https://packagist.org/downloads/",
            "license": [
                "MIT"
            ],
            "authors": [
                {
                    "name": "Freek Van der Herten",
                    "email": "freek@spatie.be",
                    "homepage": "https://spatie.be",
                    "role": "Developer"
                }
            ],
            "description": "Easily optimize images using PHP",
            "homepage": "https://github.com/spatie/image-optimizer",
            "keywords": [
                "image-optimizer",
                "spatie"
            ],
            "support": {
                "issues": "https://github.com/spatie/image-optimizer/issues",
                "source": "https://github.com/spatie/image-optimizer/tree/1.8.0"
            },
            "time": "2024-11-04T08:24:54+00:00"
        },
        {
            "name": "spatie/invade",
            "version": "2.1.0",
            "source": {
                "type": "git",
                "url": "https://github.com/spatie/invade.git",
                "reference": "b920f6411d21df4e8610a138e2e87ae4957d7f63"
            },
            "dist": {
                "type": "zip",
                "url": "https://api.github.com/repos/spatie/invade/zipball/b920f6411d21df4e8610a138e2e87ae4957d7f63",
                "reference": "b920f6411d21df4e8610a138e2e87ae4957d7f63",
                "shasum": ""
            },
            "require": {
                "php": "^8.0"
            },
            "require-dev": {
                "pestphp/pest": "^1.20",
                "phpstan/phpstan": "^1.4",
                "spatie/ray": "^1.28"
            },
            "type": "library",
            "autoload": {
                "files": [
                    "src/functions.php"
                ],
                "psr-4": {
                    "Spatie\\Invade\\": "src"
                }
            },
            "notification-url": "https://packagist.org/downloads/",
            "license": [
                "MIT"
            ],
            "authors": [
                {
                    "name": "Freek Van der Herten",
                    "email": "freek@spatie.be",
                    "role": "Developer"
                }
            ],
            "description": "A PHP function to work with private properties and methods",
            "homepage": "https://github.com/spatie/invade",
            "keywords": [
                "invade",
                "spatie"
            ],
            "support": {
                "source": "https://github.com/spatie/invade/tree/2.1.0"
            },
            "funding": [
                {
                    "url": "https://github.com/spatie",
                    "type": "github"
                }
            ],
            "time": "2024-05-17T09:06:10+00:00"
        },
        {
            "name": "spatie/laravel-medialibrary",
            "version": "11.14.0",
            "source": {
                "type": "git",
                "url": "https://github.com/spatie/laravel-medialibrary.git",
                "reference": "7050a0d041be8c5c5ef5886967fbbbe578a54296"
            },
            "dist": {
                "type": "zip",
                "url": "https://api.github.com/repos/spatie/laravel-medialibrary/zipball/7050a0d041be8c5c5ef5886967fbbbe578a54296",
                "reference": "7050a0d041be8c5c5ef5886967fbbbe578a54296",
                "shasum": ""
            },
            "require": {
                "composer/semver": "^3.4",
                "ext-exif": "*",
                "ext-fileinfo": "*",
                "ext-json": "*",
                "illuminate/bus": "^10.2|^11.0|^12.0",
                "illuminate/conditionable": "^10.2|^11.0|^12.0",
                "illuminate/console": "^10.2|^11.0|^12.0",
                "illuminate/database": "^10.2|^11.0|^12.0",
                "illuminate/pipeline": "^10.2|^11.0|^12.0",
                "illuminate/support": "^10.2|^11.0|^12.0",
                "maennchen/zipstream-php": "^3.1",
                "php": "^8.2",
                "spatie/image": "^3.3.2",
                "spatie/laravel-package-tools": "^1.16.1",
                "spatie/temporary-directory": "^2.2",
                "symfony/console": "^6.4.1|^7.0"
            },
            "conflict": {
                "php-ffmpeg/php-ffmpeg": "<0.6.1"
            },
            "require-dev": {
                "aws/aws-sdk-php": "^3.293.10",
                "ext-imagick": "*",
                "ext-pdo_sqlite": "*",
                "ext-zip": "*",
                "guzzlehttp/guzzle": "^7.8.1",
                "larastan/larastan": "^2.7|^3.0",
                "league/flysystem-aws-s3-v3": "^3.22",
                "mockery/mockery": "^1.6.7",
                "orchestra/testbench": "^7.0|^8.17|^9.0|^10.0",
                "pestphp/pest": "^2.28|^3.5",
                "phpstan/extension-installer": "^1.3.1",
                "spatie/laravel-ray": "^1.33",
                "spatie/pdf-to-image": "^2.2|^3.0",
                "spatie/pest-plugin-snapshots": "^2.1"
            },
            "suggest": {
                "league/flysystem-aws-s3-v3": "Required to use AWS S3 file storage",
                "php-ffmpeg/php-ffmpeg": "Required for generating video thumbnails",
                "spatie/pdf-to-image": "Required for generating thumbnails of PDFs and SVGs"
            },
            "type": "library",
            "extra": {
                "laravel": {
                    "providers": [
                        "Spatie\\MediaLibrary\\MediaLibraryServiceProvider"
                    ]
                }
            },
            "autoload": {
                "psr-4": {
                    "Spatie\\MediaLibrary\\": "src"
                }
            },
            "notification-url": "https://packagist.org/downloads/",
            "license": [
                "MIT"
            ],
            "authors": [
                {
                    "name": "Freek Van der Herten",
                    "email": "freek@spatie.be",
                    "homepage": "https://spatie.be",
                    "role": "Developer"
                }
            ],
            "description": "Associate files with Eloquent models",
            "homepage": "https://github.com/spatie/laravel-medialibrary",
            "keywords": [
                "cms",
                "conversion",
                "downloads",
                "images",
                "laravel",
                "laravel-medialibrary",
                "media",
                "spatie"
            ],
            "support": {
                "issues": "https://github.com/spatie/laravel-medialibrary/issues",
                "source": "https://github.com/spatie/laravel-medialibrary/tree/11.14.0"
            },
            "funding": [
                {
                    "url": "https://spatie.be/open-source/support-us",
                    "type": "custom"
                },
                {
                    "url": "https://github.com/spatie",
                    "type": "github"
                }
            ],
            "time": "2025-08-19T08:01:56+00:00"
        },
        {
            "name": "spatie/laravel-package-tools",
            "version": "1.92.7",
            "source": {
                "type": "git",
                "url": "https://github.com/spatie/laravel-package-tools.git",
                "reference": "f09a799850b1ed765103a4f0b4355006360c49a5"
            },
            "dist": {
                "type": "zip",
                "url": "https://api.github.com/repos/spatie/laravel-package-tools/zipball/f09a799850b1ed765103a4f0b4355006360c49a5",
                "reference": "f09a799850b1ed765103a4f0b4355006360c49a5",
                "shasum": ""
            },
            "require": {
                "illuminate/contracts": "^9.28|^10.0|^11.0|^12.0",
                "php": "^8.0"
            },
            "require-dev": {
                "mockery/mockery": "^1.5",
                "orchestra/testbench": "^7.7|^8.0|^9.0|^10.0",
                "pestphp/pest": "^1.23|^2.1|^3.1",
                "phpunit/php-code-coverage": "^9.0|^10.0|^11.0",
                "phpunit/phpunit": "^9.5.24|^10.5|^11.5",
                "spatie/pest-plugin-test-time": "^1.1|^2.2"
            },
            "type": "library",
            "autoload": {
                "psr-4": {
                    "Spatie\\LaravelPackageTools\\": "src"
                }
            },
            "notification-url": "https://packagist.org/downloads/",
            "license": [
                "MIT"
            ],
            "authors": [
                {
                    "name": "Freek Van der Herten",
                    "email": "freek@spatie.be",
                    "role": "Developer"
                }
            ],
            "description": "Tools for creating Laravel packages",
            "homepage": "https://github.com/spatie/laravel-package-tools",
            "keywords": [
                "laravel-package-tools",
                "spatie"
            ],
            "support": {
                "issues": "https://github.com/spatie/laravel-package-tools/issues",
                "source": "https://github.com/spatie/laravel-package-tools/tree/1.92.7"
            },
            "funding": [
                {
                    "url": "https://github.com/spatie",
                    "type": "github"
                }
            ],
            "time": "2025-07-17T15:46:43+00:00"
        },
        {
            "name": "spatie/shiki-php",
            "version": "2.3.2",
            "source": {
                "type": "git",
                "url": "https://github.com/spatie/shiki-php.git",
                "reference": "a2e78a9ff8a1290b25d550be8fbf8285c13175c5"
            },
            "dist": {
                "type": "zip",
                "url": "https://api.github.com/repos/spatie/shiki-php/zipball/a2e78a9ff8a1290b25d550be8fbf8285c13175c5",
                "reference": "a2e78a9ff8a1290b25d550be8fbf8285c13175c5",
                "shasum": ""
            },
            "require": {
                "ext-json": "*",
                "php": "^8.0",
                "symfony/process": "^5.4|^6.4|^7.1"
            },
            "require-dev": {
                "friendsofphp/php-cs-fixer": "^v3.0",
                "pestphp/pest": "^1.8",
                "phpunit/phpunit": "^9.5",
                "spatie/pest-plugin-snapshots": "^1.1",
                "spatie/ray": "^1.10"
            },
            "type": "library",
            "autoload": {
                "psr-4": {
                    "Spatie\\ShikiPhp\\": "src"
                }
            },
            "notification-url": "https://packagist.org/downloads/",
            "license": [
                "MIT"
            ],
            "authors": [
                {
                    "name": "Rias Van der Veken",
                    "email": "rias@spatie.be",
                    "role": "Developer"
                },
                {
                    "name": "Freek Van der Herten",
                    "email": "freek@spatie.be",
                    "role": "Developer"
                }
            ],
            "description": "Highlight code using Shiki in PHP",
            "homepage": "https://github.com/spatie/shiki-php",
            "keywords": [
                "shiki",
                "spatie"
            ],
            "support": {
                "source": "https://github.com/spatie/shiki-php/tree/2.3.2"
            },
            "funding": [
                {
                    "url": "https://github.com/spatie",
                    "type": "github"
                }
            ],
            "time": "2025-02-21T14:16:57+00:00"
        },
        {
            "name": "spatie/temporary-directory",
            "version": "2.3.0",
            "source": {
                "type": "git",
                "url": "https://github.com/spatie/temporary-directory.git",
                "reference": "580eddfe9a0a41a902cac6eeb8f066b42e65a32b"
            },
            "dist": {
                "type": "zip",
                "url": "https://api.github.com/repos/spatie/temporary-directory/zipball/580eddfe9a0a41a902cac6eeb8f066b42e65a32b",
                "reference": "580eddfe9a0a41a902cac6eeb8f066b42e65a32b",
                "shasum": ""
            },
            "require": {
                "php": "^8.0"
            },
            "require-dev": {
                "phpunit/phpunit": "^9.5"
            },
            "type": "library",
            "autoload": {
                "psr-4": {
                    "Spatie\\TemporaryDirectory\\": "src"
                }
            },
            "notification-url": "https://packagist.org/downloads/",
            "license": [
                "MIT"
            ],
            "authors": [
                {
                    "name": "Alex Vanderbist",
                    "email": "alex@spatie.be",
                    "homepage": "https://spatie.be",
                    "role": "Developer"
                }
            ],
            "description": "Easily create, use and destroy temporary directories",
            "homepage": "https://github.com/spatie/temporary-directory",
            "keywords": [
                "php",
                "spatie",
                "temporary-directory"
            ],
            "support": {
                "issues": "https://github.com/spatie/temporary-directory/issues",
                "source": "https://github.com/spatie/temporary-directory/tree/2.3.0"
            },
            "funding": [
                {
                    "url": "https://spatie.be/open-source/support-us",
                    "type": "custom"
                },
                {
                    "url": "https://github.com/spatie",
                    "type": "github"
                }
            ],
            "time": "2025-01-13T13:04:43+00:00"
        },
        {
            "name": "symfony/clock",
            "version": "v7.3.0",
            "source": {
                "type": "git",
                "url": "https://github.com/symfony/clock.git",
                "reference": "b81435fbd6648ea425d1ee96a2d8e68f4ceacd24"
            },
            "dist": {
                "type": "zip",
                "url": "https://api.github.com/repos/symfony/clock/zipball/b81435fbd6648ea425d1ee96a2d8e68f4ceacd24",
                "reference": "b81435fbd6648ea425d1ee96a2d8e68f4ceacd24",
                "shasum": ""
            },
            "require": {
                "php": ">=8.2",
                "psr/clock": "^1.0",
                "symfony/polyfill-php83": "^1.28"
            },
            "provide": {
                "psr/clock-implementation": "1.0"
            },
            "type": "library",
            "autoload": {
                "files": [
                    "Resources/now.php"
                ],
                "psr-4": {
                    "Symfony\\Component\\Clock\\": ""
                },
                "exclude-from-classmap": [
                    "/Tests/"
                ]
            },
            "notification-url": "https://packagist.org/downloads/",
            "license": [
                "MIT"
            ],
            "authors": [
                {
                    "name": "Nicolas Grekas",
                    "email": "p@tchwork.com"
                },
                {
                    "name": "Symfony Community",
                    "homepage": "https://symfony.com/contributors"
                }
            ],
            "description": "Decouples applications from the system clock",
            "homepage": "https://symfony.com",
            "keywords": [
                "clock",
                "psr20",
                "time"
            ],
            "support": {
                "source": "https://github.com/symfony/clock/tree/v7.3.0"
            },
            "funding": [
                {
                    "url": "https://symfony.com/sponsor",
                    "type": "custom"
                },
                {
                    "url": "https://github.com/fabpot",
                    "type": "github"
                },
                {
                    "url": "https://tidelift.com/funding/github/packagist/symfony/symfony",
                    "type": "tidelift"
                }
            ],
            "time": "2024-09-25T14:21:43+00:00"
        },
        {
            "name": "symfony/console",
            "version": "v7.3.3",
            "source": {
                "type": "git",
                "url": "https://github.com/symfony/console.git",
                "reference": "cb0102a1c5ac3807cf3fdf8bea96007df7fdbea7"
            },
            "dist": {
                "type": "zip",
                "url": "https://api.github.com/repos/symfony/console/zipball/cb0102a1c5ac3807cf3fdf8bea96007df7fdbea7",
                "reference": "cb0102a1c5ac3807cf3fdf8bea96007df7fdbea7",
                "shasum": ""
            },
            "require": {
                "php": ">=8.2",
                "symfony/deprecation-contracts": "^2.5|^3",
                "symfony/polyfill-mbstring": "~1.0",
                "symfony/service-contracts": "^2.5|^3",
                "symfony/string": "^7.2"
            },
            "conflict": {
                "symfony/dependency-injection": "<6.4",
                "symfony/dotenv": "<6.4",
                "symfony/event-dispatcher": "<6.4",
                "symfony/lock": "<6.4",
                "symfony/process": "<6.4"
            },
            "provide": {
                "psr/log-implementation": "1.0|2.0|3.0"
            },
            "require-dev": {
                "psr/log": "^1|^2|^3",
                "symfony/config": "^6.4|^7.0",
                "symfony/dependency-injection": "^6.4|^7.0",
                "symfony/event-dispatcher": "^6.4|^7.0",
                "symfony/http-foundation": "^6.4|^7.0",
                "symfony/http-kernel": "^6.4|^7.0",
                "symfony/lock": "^6.4|^7.0",
                "symfony/messenger": "^6.4|^7.0",
                "symfony/process": "^6.4|^7.0",
                "symfony/stopwatch": "^6.4|^7.0",
                "symfony/var-dumper": "^6.4|^7.0"
            },
            "type": "library",
            "autoload": {
                "psr-4": {
                    "Symfony\\Component\\Console\\": ""
                },
                "exclude-from-classmap": [
                    "/Tests/"
                ]
            },
            "notification-url": "https://packagist.org/downloads/",
            "license": [
                "MIT"
            ],
            "authors": [
                {
                    "name": "Fabien Potencier",
                    "email": "fabien@symfony.com"
                },
                {
                    "name": "Symfony Community",
                    "homepage": "https://symfony.com/contributors"
                }
            ],
            "description": "Eases the creation of beautiful and testable command line interfaces",
            "homepage": "https://symfony.com",
            "keywords": [
                "cli",
                "command-line",
                "console",
                "terminal"
            ],
            "support": {
                "source": "https://github.com/symfony/console/tree/v7.3.3"
            },
            "funding": [
                {
                    "url": "https://symfony.com/sponsor",
                    "type": "custom"
                },
                {
                    "url": "https://github.com/fabpot",
                    "type": "github"
                },
                {
                    "url": "https://github.com/nicolas-grekas",
                    "type": "github"
                },
                {
                    "url": "https://tidelift.com/funding/github/packagist/symfony/symfony",
                    "type": "tidelift"
                }
            ],
            "time": "2025-08-25T06:35:40+00:00"
        },
        {
            "name": "symfony/css-selector",
            "version": "v7.3.0",
            "source": {
                "type": "git",
                "url": "https://github.com/symfony/css-selector.git",
                "reference": "601a5ce9aaad7bf10797e3663faefce9e26c24e2"
            },
            "dist": {
                "type": "zip",
                "url": "https://api.github.com/repos/symfony/css-selector/zipball/601a5ce9aaad7bf10797e3663faefce9e26c24e2",
                "reference": "601a5ce9aaad7bf10797e3663faefce9e26c24e2",
                "shasum": ""
            },
            "require": {
                "php": ">=8.2"
            },
            "type": "library",
            "autoload": {
                "psr-4": {
                    "Symfony\\Component\\CssSelector\\": ""
                },
                "exclude-from-classmap": [
                    "/Tests/"
                ]
            },
            "notification-url": "https://packagist.org/downloads/",
            "license": [
                "MIT"
            ],
            "authors": [
                {
                    "name": "Fabien Potencier",
                    "email": "fabien@symfony.com"
                },
                {
                    "name": "Jean-François Simon",
                    "email": "jeanfrancois.simon@sensiolabs.com"
                },
                {
                    "name": "Symfony Community",
                    "homepage": "https://symfony.com/contributors"
                }
            ],
            "description": "Converts CSS selectors to XPath expressions",
            "homepage": "https://symfony.com",
            "support": {
                "source": "https://github.com/symfony/css-selector/tree/v7.3.0"
            },
            "funding": [
                {
                    "url": "https://symfony.com/sponsor",
                    "type": "custom"
                },
                {
                    "url": "https://github.com/fabpot",
                    "type": "github"
                },
                {
                    "url": "https://tidelift.com/funding/github/packagist/symfony/symfony",
                    "type": "tidelift"
                }
            ],
            "time": "2024-09-25T14:21:43+00:00"
        },
        {
            "name": "symfony/deprecation-contracts",
            "version": "v3.6.0",
            "source": {
                "type": "git",
                "url": "https://github.com/symfony/deprecation-contracts.git",
                "reference": "63afe740e99a13ba87ec199bb07bbdee937a5b62"
            },
            "dist": {
                "type": "zip",
                "url": "https://api.github.com/repos/symfony/deprecation-contracts/zipball/63afe740e99a13ba87ec199bb07bbdee937a5b62",
                "reference": "63afe740e99a13ba87ec199bb07bbdee937a5b62",
                "shasum": ""
            },
            "require": {
                "php": ">=8.1"
            },
            "type": "library",
            "extra": {
                "thanks": {
                    "url": "https://github.com/symfony/contracts",
                    "name": "symfony/contracts"
                },
                "branch-alias": {
                    "dev-main": "3.6-dev"
                }
            },
            "autoload": {
                "files": [
                    "function.php"
                ]
            },
            "notification-url": "https://packagist.org/downloads/",
            "license": [
                "MIT"
            ],
            "authors": [
                {
                    "name": "Nicolas Grekas",
                    "email": "p@tchwork.com"
                },
                {
                    "name": "Symfony Community",
                    "homepage": "https://symfony.com/contributors"
                }
            ],
            "description": "A generic function and convention to trigger deprecation notices",
            "homepage": "https://symfony.com",
            "support": {
                "source": "https://github.com/symfony/deprecation-contracts/tree/v3.6.0"
            },
            "funding": [
                {
                    "url": "https://symfony.com/sponsor",
                    "type": "custom"
                },
                {
                    "url": "https://github.com/fabpot",
                    "type": "github"
                },
                {
                    "url": "https://tidelift.com/funding/github/packagist/symfony/symfony",
                    "type": "tidelift"
                }
            ],
            "time": "2024-09-25T14:21:43+00:00"
        },
        {
            "name": "symfony/error-handler",
            "version": "v7.3.2",
            "source": {
                "type": "git",
                "url": "https://github.com/symfony/error-handler.git",
                "reference": "0b31a944fcd8759ae294da4d2808cbc53aebd0c3"
            },
            "dist": {
                "type": "zip",
                "url": "https://api.github.com/repos/symfony/error-handler/zipball/0b31a944fcd8759ae294da4d2808cbc53aebd0c3",
                "reference": "0b31a944fcd8759ae294da4d2808cbc53aebd0c3",
                "shasum": ""
            },
            "require": {
                "php": ">=8.2",
                "psr/log": "^1|^2|^3",
                "symfony/var-dumper": "^6.4|^7.0"
            },
            "conflict": {
                "symfony/deprecation-contracts": "<2.5",
                "symfony/http-kernel": "<6.4"
            },
            "require-dev": {
                "symfony/console": "^6.4|^7.0",
                "symfony/deprecation-contracts": "^2.5|^3",
                "symfony/http-kernel": "^6.4|^7.0",
                "symfony/serializer": "^6.4|^7.0",
                "symfony/webpack-encore-bundle": "^1.0|^2.0"
            },
            "bin": [
                "Resources/bin/patch-type-declarations"
            ],
            "type": "library",
            "autoload": {
                "psr-4": {
                    "Symfony\\Component\\ErrorHandler\\": ""
                },
                "exclude-from-classmap": [
                    "/Tests/"
                ]
            },
            "notification-url": "https://packagist.org/downloads/",
            "license": [
                "MIT"
            ],
            "authors": [
                {
                    "name": "Fabien Potencier",
                    "email": "fabien@symfony.com"
                },
                {
                    "name": "Symfony Community",
                    "homepage": "https://symfony.com/contributors"
                }
            ],
            "description": "Provides tools to manage errors and ease debugging PHP code",
            "homepage": "https://symfony.com",
            "support": {
                "source": "https://github.com/symfony/error-handler/tree/v7.3.2"
            },
            "funding": [
                {
                    "url": "https://symfony.com/sponsor",
                    "type": "custom"
                },
                {
                    "url": "https://github.com/fabpot",
                    "type": "github"
                },
                {
                    "url": "https://github.com/nicolas-grekas",
                    "type": "github"
                },
                {
                    "url": "https://tidelift.com/funding/github/packagist/symfony/symfony",
                    "type": "tidelift"
                }
            ],
            "time": "2025-07-07T08:17:57+00:00"
        },
        {
            "name": "symfony/event-dispatcher",
            "version": "v7.3.3",
            "source": {
                "type": "git",
                "url": "https://github.com/symfony/event-dispatcher.git",
                "reference": "b7dc69e71de420ac04bc9ab830cf3ffebba48191"
            },
            "dist": {
                "type": "zip",
                "url": "https://api.github.com/repos/symfony/event-dispatcher/zipball/b7dc69e71de420ac04bc9ab830cf3ffebba48191",
                "reference": "b7dc69e71de420ac04bc9ab830cf3ffebba48191",
                "shasum": ""
            },
            "require": {
                "php": ">=8.2",
                "symfony/event-dispatcher-contracts": "^2.5|^3"
            },
            "conflict": {
                "symfony/dependency-injection": "<6.4",
                "symfony/service-contracts": "<2.5"
            },
            "provide": {
                "psr/event-dispatcher-implementation": "1.0",
                "symfony/event-dispatcher-implementation": "2.0|3.0"
            },
            "require-dev": {
                "psr/log": "^1|^2|^3",
                "symfony/config": "^6.4|^7.0",
                "symfony/dependency-injection": "^6.4|^7.0",
                "symfony/error-handler": "^6.4|^7.0",
                "symfony/expression-language": "^6.4|^7.0",
                "symfony/http-foundation": "^6.4|^7.0",
                "symfony/service-contracts": "^2.5|^3",
                "symfony/stopwatch": "^6.4|^7.0"
            },
            "type": "library",
            "autoload": {
                "psr-4": {
                    "Symfony\\Component\\EventDispatcher\\": ""
                },
                "exclude-from-classmap": [
                    "/Tests/"
                ]
            },
            "notification-url": "https://packagist.org/downloads/",
            "license": [
                "MIT"
            ],
            "authors": [
                {
                    "name": "Fabien Potencier",
                    "email": "fabien@symfony.com"
                },
                {
                    "name": "Symfony Community",
                    "homepage": "https://symfony.com/contributors"
                }
            ],
            "description": "Provides tools that allow your application components to communicate with each other by dispatching events and listening to them",
            "homepage": "https://symfony.com",
            "support": {
                "source": "https://github.com/symfony/event-dispatcher/tree/v7.3.3"
            },
            "funding": [
                {
                    "url": "https://symfony.com/sponsor",
                    "type": "custom"
                },
                {
                    "url": "https://github.com/fabpot",
                    "type": "github"
                },
                {
                    "url": "https://github.com/nicolas-grekas",
                    "type": "github"
                },
                {
                    "url": "https://tidelift.com/funding/github/packagist/symfony/symfony",
                    "type": "tidelift"
                }
            ],
            "time": "2025-08-13T11:49:31+00:00"
        },
        {
            "name": "symfony/event-dispatcher-contracts",
            "version": "v3.6.0",
            "source": {
                "type": "git",
                "url": "https://github.com/symfony/event-dispatcher-contracts.git",
                "reference": "59eb412e93815df44f05f342958efa9f46b1e586"
            },
            "dist": {
                "type": "zip",
                "url": "https://api.github.com/repos/symfony/event-dispatcher-contracts/zipball/59eb412e93815df44f05f342958efa9f46b1e586",
                "reference": "59eb412e93815df44f05f342958efa9f46b1e586",
                "shasum": ""
            },
            "require": {
                "php": ">=8.1",
                "psr/event-dispatcher": "^1"
            },
            "type": "library",
            "extra": {
                "thanks": {
                    "url": "https://github.com/symfony/contracts",
                    "name": "symfony/contracts"
                },
                "branch-alias": {
                    "dev-main": "3.6-dev"
                }
            },
            "autoload": {
                "psr-4": {
                    "Symfony\\Contracts\\EventDispatcher\\": ""
                }
            },
            "notification-url": "https://packagist.org/downloads/",
            "license": [
                "MIT"
            ],
            "authors": [
                {
                    "name": "Nicolas Grekas",
                    "email": "p@tchwork.com"
                },
                {
                    "name": "Symfony Community",
                    "homepage": "https://symfony.com/contributors"
                }
            ],
            "description": "Generic abstractions related to dispatching event",
            "homepage": "https://symfony.com",
            "keywords": [
                "abstractions",
                "contracts",
                "decoupling",
                "interfaces",
                "interoperability",
                "standards"
            ],
            "support": {
                "source": "https://github.com/symfony/event-dispatcher-contracts/tree/v3.6.0"
            },
            "funding": [
                {
                    "url": "https://symfony.com/sponsor",
                    "type": "custom"
                },
                {
                    "url": "https://github.com/fabpot",
                    "type": "github"
                },
                {
                    "url": "https://tidelift.com/funding/github/packagist/symfony/symfony",
                    "type": "tidelift"
                }
            ],
            "time": "2024-09-25T14:21:43+00:00"
        },
        {
            "name": "symfony/finder",
            "version": "v7.3.2",
            "source": {
                "type": "git",
                "url": "https://github.com/symfony/finder.git",
                "reference": "2a6614966ba1074fa93dae0bc804227422df4dfe"
            },
            "dist": {
                "type": "zip",
                "url": "https://api.github.com/repos/symfony/finder/zipball/2a6614966ba1074fa93dae0bc804227422df4dfe",
                "reference": "2a6614966ba1074fa93dae0bc804227422df4dfe",
                "shasum": ""
            },
            "require": {
                "php": ">=8.2"
            },
            "require-dev": {
                "symfony/filesystem": "^6.4|^7.0"
            },
            "type": "library",
            "autoload": {
                "psr-4": {
                    "Symfony\\Component\\Finder\\": ""
                },
                "exclude-from-classmap": [
                    "/Tests/"
                ]
            },
            "notification-url": "https://packagist.org/downloads/",
            "license": [
                "MIT"
            ],
            "authors": [
                {
                    "name": "Fabien Potencier",
                    "email": "fabien@symfony.com"
                },
                {
                    "name": "Symfony Community",
                    "homepage": "https://symfony.com/contributors"
                }
            ],
            "description": "Finds files and directories via an intuitive fluent interface",
            "homepage": "https://symfony.com",
            "support": {
                "source": "https://github.com/symfony/finder/tree/v7.3.2"
            },
            "funding": [
                {
                    "url": "https://symfony.com/sponsor",
                    "type": "custom"
                },
                {
                    "url": "https://github.com/fabpot",
                    "type": "github"
                },
                {
                    "url": "https://github.com/nicolas-grekas",
                    "type": "github"
                },
                {
                    "url": "https://tidelift.com/funding/github/packagist/symfony/symfony",
                    "type": "tidelift"
                }
            ],
            "time": "2025-07-15T13:41:35+00:00"
        },
        {
            "name": "symfony/html-sanitizer",
            "version": "v7.3.3",
            "source": {
                "type": "git",
                "url": "https://github.com/symfony/html-sanitizer.git",
                "reference": "8740fc48979f649dee8b8fc51a2698e5c190bf12"
            },
            "dist": {
                "type": "zip",
                "url": "https://api.github.com/repos/symfony/html-sanitizer/zipball/8740fc48979f649dee8b8fc51a2698e5c190bf12",
                "reference": "8740fc48979f649dee8b8fc51a2698e5c190bf12",
                "shasum": ""
            },
            "require": {
                "ext-dom": "*",
                "league/uri": "^6.5|^7.0",
                "masterminds/html5": "^2.7.2",
                "php": ">=8.2"
            },
            "type": "library",
            "autoload": {
                "psr-4": {
                    "Symfony\\Component\\HtmlSanitizer\\": ""
                },
                "exclude-from-classmap": [
                    "/Tests/"
                ]
            },
            "notification-url": "https://packagist.org/downloads/",
            "license": [
                "MIT"
            ],
            "authors": [
                {
                    "name": "Titouan Galopin",
                    "email": "galopintitouan@gmail.com"
                },
                {
                    "name": "Symfony Community",
                    "homepage": "https://symfony.com/contributors"
                }
            ],
            "description": "Provides an object-oriented API to sanitize untrusted HTML input for safe insertion into a document's DOM.",
            "homepage": "https://symfony.com",
            "keywords": [
                "Purifier",
                "html",
                "sanitizer"
            ],
            "support": {
                "source": "https://github.com/symfony/html-sanitizer/tree/v7.3.3"
            },
            "funding": [
                {
                    "url": "https://symfony.com/sponsor",
                    "type": "custom"
                },
                {
                    "url": "https://github.com/fabpot",
                    "type": "github"
                },
                {
                    "url": "https://github.com/nicolas-grekas",
                    "type": "github"
                },
                {
                    "url": "https://tidelift.com/funding/github/packagist/symfony/symfony",
                    "type": "tidelift"
                }
            ],
            "time": "2025-08-12T10:34:03+00:00"
        },
        {
            "name": "symfony/http-foundation",
            "version": "v7.3.3",
            "source": {
                "type": "git",
                "url": "https://github.com/symfony/http-foundation.git",
                "reference": "7475561ec27020196c49bb7c4f178d33d7d3dc00"
            },
            "dist": {
                "type": "zip",
                "url": "https://api.github.com/repos/symfony/http-foundation/zipball/7475561ec27020196c49bb7c4f178d33d7d3dc00",
                "reference": "7475561ec27020196c49bb7c4f178d33d7d3dc00",
                "shasum": ""
            },
            "require": {
                "php": ">=8.2",
                "symfony/deprecation-contracts": "^2.5|^3.0",
                "symfony/polyfill-mbstring": "~1.1",
                "symfony/polyfill-php83": "^1.27"
            },
            "conflict": {
                "doctrine/dbal": "<3.6",
                "symfony/cache": "<6.4.12|>=7.0,<7.1.5"
            },
            "require-dev": {
                "doctrine/dbal": "^3.6|^4",
                "predis/predis": "^1.1|^2.0",
                "symfony/cache": "^6.4.12|^7.1.5",
                "symfony/clock": "^6.4|^7.0",
                "symfony/dependency-injection": "^6.4|^7.0",
                "symfony/expression-language": "^6.4|^7.0",
                "symfony/http-kernel": "^6.4|^7.0",
                "symfony/mime": "^6.4|^7.0",
                "symfony/rate-limiter": "^6.4|^7.0"
            },
            "type": "library",
            "autoload": {
                "psr-4": {
                    "Symfony\\Component\\HttpFoundation\\": ""
                },
                "exclude-from-classmap": [
                    "/Tests/"
                ]
            },
            "notification-url": "https://packagist.org/downloads/",
            "license": [
                "MIT"
            ],
            "authors": [
                {
                    "name": "Fabien Potencier",
                    "email": "fabien@symfony.com"
                },
                {
                    "name": "Symfony Community",
                    "homepage": "https://symfony.com/contributors"
                }
            ],
            "description": "Defines an object-oriented layer for the HTTP specification",
            "homepage": "https://symfony.com",
            "support": {
                "source": "https://github.com/symfony/http-foundation/tree/v7.3.3"
            },
            "funding": [
                {
                    "url": "https://symfony.com/sponsor",
                    "type": "custom"
                },
                {
                    "url": "https://github.com/fabpot",
                    "type": "github"
                },
                {
                    "url": "https://github.com/nicolas-grekas",
                    "type": "github"
                },
                {
                    "url": "https://tidelift.com/funding/github/packagist/symfony/symfony",
                    "type": "tidelift"
                }
            ],
            "time": "2025-08-20T08:04:18+00:00"
        },
        {
            "name": "symfony/http-kernel",
            "version": "v7.3.3",
            "source": {
                "type": "git",
                "url": "https://github.com/symfony/http-kernel.git",
                "reference": "72c304de37e1a1cec6d5d12b81187ebd4850a17b"
            },
            "dist": {
                "type": "zip",
                "url": "https://api.github.com/repos/symfony/http-kernel/zipball/72c304de37e1a1cec6d5d12b81187ebd4850a17b",
                "reference": "72c304de37e1a1cec6d5d12b81187ebd4850a17b",
                "shasum": ""
            },
            "require": {
                "php": ">=8.2",
                "psr/log": "^1|^2|^3",
                "symfony/deprecation-contracts": "^2.5|^3",
                "symfony/error-handler": "^6.4|^7.0",
                "symfony/event-dispatcher": "^7.3",
                "symfony/http-foundation": "^7.3",
                "symfony/polyfill-ctype": "^1.8"
            },
            "conflict": {
                "symfony/browser-kit": "<6.4",
                "symfony/cache": "<6.4",
                "symfony/config": "<6.4",
                "symfony/console": "<6.4",
                "symfony/dependency-injection": "<6.4",
                "symfony/doctrine-bridge": "<6.4",
                "symfony/form": "<6.4",
                "symfony/http-client": "<6.4",
                "symfony/http-client-contracts": "<2.5",
                "symfony/mailer": "<6.4",
                "symfony/messenger": "<6.4",
                "symfony/translation": "<6.4",
                "symfony/translation-contracts": "<2.5",
                "symfony/twig-bridge": "<6.4",
                "symfony/validator": "<6.4",
                "symfony/var-dumper": "<6.4",
                "twig/twig": "<3.12"
            },
            "provide": {
                "psr/log-implementation": "1.0|2.0|3.0"
            },
            "require-dev": {
                "psr/cache": "^1.0|^2.0|^3.0",
                "symfony/browser-kit": "^6.4|^7.0",
                "symfony/clock": "^6.4|^7.0",
                "symfony/config": "^6.4|^7.0",
                "symfony/console": "^6.4|^7.0",
                "symfony/css-selector": "^6.4|^7.0",
                "symfony/dependency-injection": "^6.4|^7.0",
                "symfony/dom-crawler": "^6.4|^7.0",
                "symfony/expression-language": "^6.4|^7.0",
                "symfony/finder": "^6.4|^7.0",
                "symfony/http-client-contracts": "^2.5|^3",
                "symfony/process": "^6.4|^7.0",
                "symfony/property-access": "^7.1",
                "symfony/routing": "^6.4|^7.0",
                "symfony/serializer": "^7.1",
                "symfony/stopwatch": "^6.4|^7.0",
                "symfony/translation": "^6.4|^7.0",
                "symfony/translation-contracts": "^2.5|^3",
                "symfony/uid": "^6.4|^7.0",
                "symfony/validator": "^6.4|^7.0",
                "symfony/var-dumper": "^6.4|^7.0",
                "symfony/var-exporter": "^6.4|^7.0",
                "twig/twig": "^3.12"
            },
            "type": "library",
            "autoload": {
                "psr-4": {
                    "Symfony\\Component\\HttpKernel\\": ""
                },
                "exclude-from-classmap": [
                    "/Tests/"
                ]
            },
            "notification-url": "https://packagist.org/downloads/",
            "license": [
                "MIT"
            ],
            "authors": [
                {
                    "name": "Fabien Potencier",
                    "email": "fabien@symfony.com"
                },
                {
                    "name": "Symfony Community",
                    "homepage": "https://symfony.com/contributors"
                }
            ],
            "description": "Provides a structured process for converting a Request into a Response",
            "homepage": "https://symfony.com",
            "support": {
                "source": "https://github.com/symfony/http-kernel/tree/v7.3.3"
            },
            "funding": [
                {
                    "url": "https://symfony.com/sponsor",
                    "type": "custom"
                },
                {
                    "url": "https://github.com/fabpot",
                    "type": "github"
                },
                {
                    "url": "https://github.com/nicolas-grekas",
                    "type": "github"
                },
                {
                    "url": "https://tidelift.com/funding/github/packagist/symfony/symfony",
                    "type": "tidelift"
                }
            ],
            "time": "2025-08-29T08:23:45+00:00"
        },
        {
            "name": "symfony/mailer",
            "version": "v7.3.3",
            "source": {
                "type": "git",
                "url": "https://github.com/symfony/mailer.git",
                "reference": "a32f3f45f1990db8c4341d5122a7d3a381c7e575"
            },
            "dist": {
                "type": "zip",
                "url": "https://api.github.com/repos/symfony/mailer/zipball/a32f3f45f1990db8c4341d5122a7d3a381c7e575",
                "reference": "a32f3f45f1990db8c4341d5122a7d3a381c7e575",
                "shasum": ""
            },
            "require": {
                "egulias/email-validator": "^2.1.10|^3|^4",
                "php": ">=8.2",
                "psr/event-dispatcher": "^1",
                "psr/log": "^1|^2|^3",
                "symfony/event-dispatcher": "^6.4|^7.0",
                "symfony/mime": "^7.2",
                "symfony/service-contracts": "^2.5|^3"
            },
            "conflict": {
                "symfony/http-client-contracts": "<2.5",
                "symfony/http-kernel": "<6.4",
                "symfony/messenger": "<6.4",
                "symfony/mime": "<6.4",
                "symfony/twig-bridge": "<6.4"
            },
            "require-dev": {
                "symfony/console": "^6.4|^7.0",
                "symfony/http-client": "^6.4|^7.0",
                "symfony/messenger": "^6.4|^7.0",
                "symfony/twig-bridge": "^6.4|^7.0"
            },
            "type": "library",
            "autoload": {
                "psr-4": {
                    "Symfony\\Component\\Mailer\\": ""
                },
                "exclude-from-classmap": [
                    "/Tests/"
                ]
            },
            "notification-url": "https://packagist.org/downloads/",
            "license": [
                "MIT"
            ],
            "authors": [
                {
                    "name": "Fabien Potencier",
                    "email": "fabien@symfony.com"
                },
                {
                    "name": "Symfony Community",
                    "homepage": "https://symfony.com/contributors"
                }
            ],
            "description": "Helps sending emails",
            "homepage": "https://symfony.com",
            "support": {
                "source": "https://github.com/symfony/mailer/tree/v7.3.3"
            },
            "funding": [
                {
                    "url": "https://symfony.com/sponsor",
                    "type": "custom"
                },
                {
                    "url": "https://github.com/fabpot",
                    "type": "github"
                },
                {
                    "url": "https://github.com/nicolas-grekas",
                    "type": "github"
                },
                {
                    "url": "https://tidelift.com/funding/github/packagist/symfony/symfony",
                    "type": "tidelift"
                }
            ],
            "time": "2025-08-13T11:49:31+00:00"
        },
        {
            "name": "symfony/mime",
            "version": "v7.3.2",
            "source": {
                "type": "git",
                "url": "https://github.com/symfony/mime.git",
                "reference": "e0a0f859148daf1edf6c60b398eb40bfc96697d1"
            },
            "dist": {
                "type": "zip",
                "url": "https://api.github.com/repos/symfony/mime/zipball/e0a0f859148daf1edf6c60b398eb40bfc96697d1",
                "reference": "e0a0f859148daf1edf6c60b398eb40bfc96697d1",
                "shasum": ""
            },
            "require": {
                "php": ">=8.2",
                "symfony/polyfill-intl-idn": "^1.10",
                "symfony/polyfill-mbstring": "^1.0"
            },
            "conflict": {
                "egulias/email-validator": "~3.0.0",
                "phpdocumentor/reflection-docblock": "<3.2.2",
                "phpdocumentor/type-resolver": "<1.4.0",
                "symfony/mailer": "<6.4",
                "symfony/serializer": "<6.4.3|>7.0,<7.0.3"
            },
            "require-dev": {
                "egulias/email-validator": "^2.1.10|^3.1|^4",
                "league/html-to-markdown": "^5.0",
                "phpdocumentor/reflection-docblock": "^3.0|^4.0|^5.0",
                "symfony/dependency-injection": "^6.4|^7.0",
                "symfony/process": "^6.4|^7.0",
                "symfony/property-access": "^6.4|^7.0",
                "symfony/property-info": "^6.4|^7.0",
                "symfony/serializer": "^6.4.3|^7.0.3"
            },
            "type": "library",
            "autoload": {
                "psr-4": {
                    "Symfony\\Component\\Mime\\": ""
                },
                "exclude-from-classmap": [
                    "/Tests/"
                ]
            },
            "notification-url": "https://packagist.org/downloads/",
            "license": [
                "MIT"
            ],
            "authors": [
                {
                    "name": "Fabien Potencier",
                    "email": "fabien@symfony.com"
                },
                {
                    "name": "Symfony Community",
                    "homepage": "https://symfony.com/contributors"
                }
            ],
            "description": "Allows manipulating MIME messages",
            "homepage": "https://symfony.com",
            "keywords": [
                "mime",
                "mime-type"
            ],
            "support": {
                "source": "https://github.com/symfony/mime/tree/v7.3.2"
            },
            "funding": [
                {
                    "url": "https://symfony.com/sponsor",
                    "type": "custom"
                },
                {
                    "url": "https://github.com/fabpot",
                    "type": "github"
                },
                {
                    "url": "https://github.com/nicolas-grekas",
                    "type": "github"
                },
                {
                    "url": "https://tidelift.com/funding/github/packagist/symfony/symfony",
                    "type": "tidelift"
                }
            ],
            "time": "2025-07-15T13:41:35+00:00"
        },
        {
            "name": "symfony/polyfill-ctype",
            "version": "v1.33.0",
            "source": {
                "type": "git",
                "url": "https://github.com/symfony/polyfill-ctype.git",
                "reference": "a3cc8b044a6ea513310cbd48ef7333b384945638"
            },
            "dist": {
                "type": "zip",
                "url": "https://api.github.com/repos/symfony/polyfill-ctype/zipball/a3cc8b044a6ea513310cbd48ef7333b384945638",
                "reference": "a3cc8b044a6ea513310cbd48ef7333b384945638",
                "shasum": ""
            },
            "require": {
                "php": ">=7.2"
            },
            "provide": {
                "ext-ctype": "*"
            },
            "suggest": {
                "ext-ctype": "For best performance"
            },
            "type": "library",
            "extra": {
                "thanks": {
                    "url": "https://github.com/symfony/polyfill",
                    "name": "symfony/polyfill"
                }
            },
            "autoload": {
                "files": [
                    "bootstrap.php"
                ],
                "psr-4": {
                    "Symfony\\Polyfill\\Ctype\\": ""
                }
            },
            "notification-url": "https://packagist.org/downloads/",
            "license": [
                "MIT"
            ],
            "authors": [
                {
                    "name": "Gert de Pagter",
                    "email": "BackEndTea@gmail.com"
                },
                {
                    "name": "Symfony Community",
                    "homepage": "https://symfony.com/contributors"
                }
            ],
            "description": "Symfony polyfill for ctype functions",
            "homepage": "https://symfony.com",
            "keywords": [
                "compatibility",
                "ctype",
                "polyfill",
                "portable"
            ],
            "support": {
                "source": "https://github.com/symfony/polyfill-ctype/tree/v1.33.0"
            },
            "funding": [
                {
                    "url": "https://symfony.com/sponsor",
                    "type": "custom"
                },
                {
                    "url": "https://github.com/fabpot",
                    "type": "github"
                },
                {
                    "url": "https://github.com/nicolas-grekas",
                    "type": "github"
                },
                {
                    "url": "https://tidelift.com/funding/github/packagist/symfony/symfony",
                    "type": "tidelift"
                }
            ],
            "time": "2024-09-09T11:45:10+00:00"
        },
        {
            "name": "symfony/polyfill-intl-grapheme",
            "version": "v1.33.0",
            "source": {
                "type": "git",
                "url": "https://github.com/symfony/polyfill-intl-grapheme.git",
                "reference": "380872130d3a5dd3ace2f4010d95125fde5d5c70"
            },
            "dist": {
                "type": "zip",
                "url": "https://api.github.com/repos/symfony/polyfill-intl-grapheme/zipball/380872130d3a5dd3ace2f4010d95125fde5d5c70",
                "reference": "380872130d3a5dd3ace2f4010d95125fde5d5c70",
                "shasum": ""
            },
            "require": {
                "php": ">=7.2"
            },
            "suggest": {
                "ext-intl": "For best performance"
            },
            "type": "library",
            "extra": {
                "thanks": {
                    "url": "https://github.com/symfony/polyfill",
                    "name": "symfony/polyfill"
                }
            },
            "autoload": {
                "files": [
                    "bootstrap.php"
                ],
                "psr-4": {
                    "Symfony\\Polyfill\\Intl\\Grapheme\\": ""
                }
            },
            "notification-url": "https://packagist.org/downloads/",
            "license": [
                "MIT"
            ],
            "authors": [
                {
                    "name": "Nicolas Grekas",
                    "email": "p@tchwork.com"
                },
                {
                    "name": "Symfony Community",
                    "homepage": "https://symfony.com/contributors"
                }
            ],
            "description": "Symfony polyfill for intl's grapheme_* functions",
            "homepage": "https://symfony.com",
            "keywords": [
                "compatibility",
                "grapheme",
                "intl",
                "polyfill",
                "portable",
                "shim"
            ],
            "support": {
                "source": "https://github.com/symfony/polyfill-intl-grapheme/tree/v1.33.0"
            },
            "funding": [
                {
                    "url": "https://symfony.com/sponsor",
                    "type": "custom"
                },
                {
                    "url": "https://github.com/fabpot",
                    "type": "github"
                },
                {
                    "url": "https://github.com/nicolas-grekas",
                    "type": "github"
                },
                {
                    "url": "https://tidelift.com/funding/github/packagist/symfony/symfony",
                    "type": "tidelift"
                }
            ],
            "time": "2025-06-27T09:58:17+00:00"
        },
        {
            "name": "symfony/polyfill-intl-idn",
            "version": "v1.33.0",
            "source": {
                "type": "git",
                "url": "https://github.com/symfony/polyfill-intl-idn.git",
                "reference": "9614ac4d8061dc257ecc64cba1b140873dce8ad3"
            },
            "dist": {
                "type": "zip",
                "url": "https://api.github.com/repos/symfony/polyfill-intl-idn/zipball/9614ac4d8061dc257ecc64cba1b140873dce8ad3",
                "reference": "9614ac4d8061dc257ecc64cba1b140873dce8ad3",
                "shasum": ""
            },
            "require": {
                "php": ">=7.2",
                "symfony/polyfill-intl-normalizer": "^1.10"
            },
            "suggest": {
                "ext-intl": "For best performance"
            },
            "type": "library",
            "extra": {
                "thanks": {
                    "url": "https://github.com/symfony/polyfill",
                    "name": "symfony/polyfill"
                }
            },
            "autoload": {
                "files": [
                    "bootstrap.php"
                ],
                "psr-4": {
                    "Symfony\\Polyfill\\Intl\\Idn\\": ""
                }
            },
            "notification-url": "https://packagist.org/downloads/",
            "license": [
                "MIT"
            ],
            "authors": [
                {
                    "name": "Laurent Bassin",
                    "email": "laurent@bassin.info"
                },
                {
                    "name": "Trevor Rowbotham",
                    "email": "trevor.rowbotham@pm.me"
                },
                {
                    "name": "Symfony Community",
                    "homepage": "https://symfony.com/contributors"
                }
            ],
            "description": "Symfony polyfill for intl's idn_to_ascii and idn_to_utf8 functions",
            "homepage": "https://symfony.com",
            "keywords": [
                "compatibility",
                "idn",
                "intl",
                "polyfill",
                "portable",
                "shim"
            ],
            "support": {
                "source": "https://github.com/symfony/polyfill-intl-idn/tree/v1.33.0"
            },
            "funding": [
                {
                    "url": "https://symfony.com/sponsor",
                    "type": "custom"
                },
                {
                    "url": "https://github.com/fabpot",
                    "type": "github"
                },
                {
                    "url": "https://github.com/nicolas-grekas",
                    "type": "github"
                },
                {
                    "url": "https://tidelift.com/funding/github/packagist/symfony/symfony",
                    "type": "tidelift"
                }
            ],
            "time": "2024-09-10T14:38:51+00:00"
        },
        {
            "name": "symfony/polyfill-intl-normalizer",
            "version": "v1.33.0",
            "source": {
                "type": "git",
                "url": "https://github.com/symfony/polyfill-intl-normalizer.git",
                "reference": "3833d7255cc303546435cb650316bff708a1c75c"
            },
            "dist": {
                "type": "zip",
                "url": "https://api.github.com/repos/symfony/polyfill-intl-normalizer/zipball/3833d7255cc303546435cb650316bff708a1c75c",
                "reference": "3833d7255cc303546435cb650316bff708a1c75c",
                "shasum": ""
            },
            "require": {
                "php": ">=7.2"
            },
            "suggest": {
                "ext-intl": "For best performance"
            },
            "type": "library",
            "extra": {
                "thanks": {
                    "url": "https://github.com/symfony/polyfill",
                    "name": "symfony/polyfill"
                }
            },
            "autoload": {
                "files": [
                    "bootstrap.php"
                ],
                "psr-4": {
                    "Symfony\\Polyfill\\Intl\\Normalizer\\": ""
                },
                "classmap": [
                    "Resources/stubs"
                ]
            },
            "notification-url": "https://packagist.org/downloads/",
            "license": [
                "MIT"
            ],
            "authors": [
                {
                    "name": "Nicolas Grekas",
                    "email": "p@tchwork.com"
                },
                {
                    "name": "Symfony Community",
                    "homepage": "https://symfony.com/contributors"
                }
            ],
            "description": "Symfony polyfill for intl's Normalizer class and related functions",
            "homepage": "https://symfony.com",
            "keywords": [
                "compatibility",
                "intl",
                "normalizer",
                "polyfill",
                "portable",
                "shim"
            ],
            "support": {
                "source": "https://github.com/symfony/polyfill-intl-normalizer/tree/v1.33.0"
            },
            "funding": [
                {
                    "url": "https://symfony.com/sponsor",
                    "type": "custom"
                },
                {
                    "url": "https://github.com/fabpot",
                    "type": "github"
                },
                {
                    "url": "https://github.com/nicolas-grekas",
                    "type": "github"
                },
                {
                    "url": "https://tidelift.com/funding/github/packagist/symfony/symfony",
                    "type": "tidelift"
                }
            ],
            "time": "2024-09-09T11:45:10+00:00"
        },
        {
            "name": "symfony/polyfill-mbstring",
            "version": "v1.33.0",
            "source": {
                "type": "git",
                "url": "https://github.com/symfony/polyfill-mbstring.git",
                "reference": "6d857f4d76bd4b343eac26d6b539585d2bc56493"
            },
            "dist": {
                "type": "zip",
                "url": "https://api.github.com/repos/symfony/polyfill-mbstring/zipball/6d857f4d76bd4b343eac26d6b539585d2bc56493",
                "reference": "6d857f4d76bd4b343eac26d6b539585d2bc56493",
                "shasum": ""
            },
            "require": {
                "ext-iconv": "*",
                "php": ">=7.2"
            },
            "provide": {
                "ext-mbstring": "*"
            },
            "suggest": {
                "ext-mbstring": "For best performance"
            },
            "type": "library",
            "extra": {
                "thanks": {
                    "url": "https://github.com/symfony/polyfill",
                    "name": "symfony/polyfill"
                }
            },
            "autoload": {
                "files": [
                    "bootstrap.php"
                ],
                "psr-4": {
                    "Symfony\\Polyfill\\Mbstring\\": ""
                }
            },
            "notification-url": "https://packagist.org/downloads/",
            "license": [
                "MIT"
            ],
            "authors": [
                {
                    "name": "Nicolas Grekas",
                    "email": "p@tchwork.com"
                },
                {
                    "name": "Symfony Community",
                    "homepage": "https://symfony.com/contributors"
                }
            ],
            "description": "Symfony polyfill for the Mbstring extension",
            "homepage": "https://symfony.com",
            "keywords": [
                "compatibility",
                "mbstring",
                "polyfill",
                "portable",
                "shim"
            ],
            "support": {
                "source": "https://github.com/symfony/polyfill-mbstring/tree/v1.33.0"
            },
            "funding": [
                {
                    "url": "https://symfony.com/sponsor",
                    "type": "custom"
                },
                {
                    "url": "https://github.com/fabpot",
                    "type": "github"
                },
                {
                    "url": "https://github.com/nicolas-grekas",
                    "type": "github"
                },
                {
                    "url": "https://tidelift.com/funding/github/packagist/symfony/symfony",
                    "type": "tidelift"
                }
            ],
            "time": "2024-12-23T08:48:59+00:00"
        },
        {
            "name": "symfony/polyfill-php80",
            "version": "v1.33.0",
            "source": {
                "type": "git",
                "url": "https://github.com/symfony/polyfill-php80.git",
                "reference": "0cc9dd0f17f61d8131e7df6b84bd344899fe2608"
            },
            "dist": {
                "type": "zip",
                "url": "https://api.github.com/repos/symfony/polyfill-php80/zipball/0cc9dd0f17f61d8131e7df6b84bd344899fe2608",
                "reference": "0cc9dd0f17f61d8131e7df6b84bd344899fe2608",
                "shasum": ""
            },
            "require": {
                "php": ">=7.2"
            },
            "type": "library",
            "extra": {
                "thanks": {
                    "url": "https://github.com/symfony/polyfill",
                    "name": "symfony/polyfill"
                }
            },
            "autoload": {
                "files": [
                    "bootstrap.php"
                ],
                "psr-4": {
                    "Symfony\\Polyfill\\Php80\\": ""
                },
                "classmap": [
                    "Resources/stubs"
                ]
            },
            "notification-url": "https://packagist.org/downloads/",
            "license": [
                "MIT"
            ],
            "authors": [
                {
                    "name": "Ion Bazan",
                    "email": "ion.bazan@gmail.com"
                },
                {
                    "name": "Nicolas Grekas",
                    "email": "p@tchwork.com"
                },
                {
                    "name": "Symfony Community",
                    "homepage": "https://symfony.com/contributors"
                }
            ],
            "description": "Symfony polyfill backporting some PHP 8.0+ features to lower PHP versions",
            "homepage": "https://symfony.com",
            "keywords": [
                "compatibility",
                "polyfill",
                "portable",
                "shim"
            ],
            "support": {
                "source": "https://github.com/symfony/polyfill-php80/tree/v1.33.0"
            },
            "funding": [
                {
                    "url": "https://symfony.com/sponsor",
                    "type": "custom"
                },
                {
                    "url": "https://github.com/fabpot",
                    "type": "github"
                },
                {
                    "url": "https://github.com/nicolas-grekas",
                    "type": "github"
                },
                {
                    "url": "https://tidelift.com/funding/github/packagist/symfony/symfony",
                    "type": "tidelift"
                }
            ],
            "time": "2025-01-02T08:10:11+00:00"
        },
        {
            "name": "symfony/polyfill-php83",
            "version": "v1.33.0",
            "source": {
                "type": "git",
                "url": "https://github.com/symfony/polyfill-php83.git",
                "reference": "17f6f9a6b1735c0f163024d959f700cfbc5155e5"
            },
            "dist": {
                "type": "zip",
                "url": "https://api.github.com/repos/symfony/polyfill-php83/zipball/17f6f9a6b1735c0f163024d959f700cfbc5155e5",
                "reference": "17f6f9a6b1735c0f163024d959f700cfbc5155e5",
                "shasum": ""
            },
            "require": {
                "php": ">=7.2"
            },
            "type": "library",
            "extra": {
                "thanks": {
                    "url": "https://github.com/symfony/polyfill",
                    "name": "symfony/polyfill"
                }
            },
            "autoload": {
                "files": [
                    "bootstrap.php"
                ],
                "psr-4": {
                    "Symfony\\Polyfill\\Php83\\": ""
                },
                "classmap": [
                    "Resources/stubs"
                ]
            },
            "notification-url": "https://packagist.org/downloads/",
            "license": [
                "MIT"
            ],
            "authors": [
                {
                    "name": "Nicolas Grekas",
                    "email": "p@tchwork.com"
                },
                {
                    "name": "Symfony Community",
                    "homepage": "https://symfony.com/contributors"
                }
            ],
            "description": "Symfony polyfill backporting some PHP 8.3+ features to lower PHP versions",
            "homepage": "https://symfony.com",
            "keywords": [
                "compatibility",
                "polyfill",
                "portable",
                "shim"
            ],
            "support": {
                "source": "https://github.com/symfony/polyfill-php83/tree/v1.33.0"
            },
            "funding": [
                {
                    "url": "https://symfony.com/sponsor",
                    "type": "custom"
                },
                {
                    "url": "https://github.com/fabpot",
                    "type": "github"
                },
                {
                    "url": "https://github.com/nicolas-grekas",
                    "type": "github"
                },
                {
                    "url": "https://tidelift.com/funding/github/packagist/symfony/symfony",
                    "type": "tidelift"
                }
            ],
            "time": "2025-07-08T02:45:35+00:00"
        },
        {
            "name": "symfony/polyfill-php84",
            "version": "v1.33.0",
            "source": {
                "type": "git",
                "url": "https://github.com/symfony/polyfill-php84.git",
                "reference": "d8ced4d875142b6a7426000426b8abc631d6b191"
            },
            "dist": {
                "type": "zip",
                "url": "https://api.github.com/repos/symfony/polyfill-php84/zipball/d8ced4d875142b6a7426000426b8abc631d6b191",
                "reference": "d8ced4d875142b6a7426000426b8abc631d6b191",
                "shasum": ""
            },
            "require": {
                "php": ">=7.2"
            },
            "type": "library",
            "extra": {
                "thanks": {
                    "url": "https://github.com/symfony/polyfill",
                    "name": "symfony/polyfill"
                }
            },
            "autoload": {
                "files": [
                    "bootstrap.php"
                ],
                "psr-4": {
                    "Symfony\\Polyfill\\Php84\\": ""
                },
                "classmap": [
                    "Resources/stubs"
                ]
            },
            "notification-url": "https://packagist.org/downloads/",
            "license": [
                "MIT"
            ],
            "authors": [
                {
                    "name": "Nicolas Grekas",
                    "email": "p@tchwork.com"
                },
                {
                    "name": "Symfony Community",
                    "homepage": "https://symfony.com/contributors"
                }
            ],
            "description": "Symfony polyfill backporting some PHP 8.4+ features to lower PHP versions",
            "homepage": "https://symfony.com",
            "keywords": [
                "compatibility",
                "polyfill",
                "portable",
                "shim"
            ],
            "support": {
                "source": "https://github.com/symfony/polyfill-php84/tree/v1.33.0"
            },
            "funding": [
                {
                    "url": "https://symfony.com/sponsor",
                    "type": "custom"
                },
                {
                    "url": "https://github.com/fabpot",
                    "type": "github"
                },
                {
                    "url": "https://github.com/nicolas-grekas",
                    "type": "github"
                },
                {
                    "url": "https://tidelift.com/funding/github/packagist/symfony/symfony",
                    "type": "tidelift"
                }
            ],
            "time": "2025-06-24T13:30:11+00:00"
        },
        {
            "name": "symfony/polyfill-php85",
            "version": "v1.33.0",
            "source": {
                "type": "git",
                "url": "https://github.com/symfony/polyfill-php85.git",
                "reference": "d4e5fcd4ab3d998ab16c0db48e6cbb9a01993f91"
            },
            "dist": {
                "type": "zip",
                "url": "https://api.github.com/repos/symfony/polyfill-php85/zipball/d4e5fcd4ab3d998ab16c0db48e6cbb9a01993f91",
                "reference": "d4e5fcd4ab3d998ab16c0db48e6cbb9a01993f91",
                "shasum": ""
            },
            "require": {
                "php": ">=7.2"
            },
            "type": "library",
            "extra": {
                "thanks": {
                    "url": "https://github.com/symfony/polyfill",
                    "name": "symfony/polyfill"
                }
            },
            "autoload": {
                "files": [
                    "bootstrap.php"
                ],
                "psr-4": {
                    "Symfony\\Polyfill\\Php85\\": ""
                },
                "classmap": [
                    "Resources/stubs"
                ]
            },
            "notification-url": "https://packagist.org/downloads/",
            "license": [
                "MIT"
            ],
            "authors": [
                {
                    "name": "Nicolas Grekas",
                    "email": "p@tchwork.com"
                },
                {
                    "name": "Symfony Community",
                    "homepage": "https://symfony.com/contributors"
                }
            ],
            "description": "Symfony polyfill backporting some PHP 8.5+ features to lower PHP versions",
            "homepage": "https://symfony.com",
            "keywords": [
                "compatibility",
                "polyfill",
                "portable",
                "shim"
            ],
            "support": {
                "source": "https://github.com/symfony/polyfill-php85/tree/v1.33.0"
            },
            "funding": [
                {
                    "url": "https://symfony.com/sponsor",
                    "type": "custom"
                },
                {
                    "url": "https://github.com/fabpot",
                    "type": "github"
                },
                {
                    "url": "https://github.com/nicolas-grekas",
                    "type": "github"
                },
                {
                    "url": "https://tidelift.com/funding/github/packagist/symfony/symfony",
                    "type": "tidelift"
                }
            ],
            "time": "2025-06-23T16:12:55+00:00"
        },
        {
            "name": "symfony/polyfill-uuid",
            "version": "v1.33.0",
            "source": {
                "type": "git",
                "url": "https://github.com/symfony/polyfill-uuid.git",
                "reference": "21533be36c24be3f4b1669c4725c7d1d2bab4ae2"
            },
            "dist": {
                "type": "zip",
                "url": "https://api.github.com/repos/symfony/polyfill-uuid/zipball/21533be36c24be3f4b1669c4725c7d1d2bab4ae2",
                "reference": "21533be36c24be3f4b1669c4725c7d1d2bab4ae2",
                "shasum": ""
            },
            "require": {
                "php": ">=7.2"
            },
            "provide": {
                "ext-uuid": "*"
            },
            "suggest": {
                "ext-uuid": "For best performance"
            },
            "type": "library",
            "extra": {
                "thanks": {
                    "url": "https://github.com/symfony/polyfill",
                    "name": "symfony/polyfill"
                }
            },
            "autoload": {
                "files": [
                    "bootstrap.php"
                ],
                "psr-4": {
                    "Symfony\\Polyfill\\Uuid\\": ""
                }
            },
            "notification-url": "https://packagist.org/downloads/",
            "license": [
                "MIT"
            ],
            "authors": [
                {
                    "name": "Grégoire Pineau",
                    "email": "lyrixx@lyrixx.info"
                },
                {
                    "name": "Symfony Community",
                    "homepage": "https://symfony.com/contributors"
                }
            ],
            "description": "Symfony polyfill for uuid functions",
            "homepage": "https://symfony.com",
            "keywords": [
                "compatibility",
                "polyfill",
                "portable",
                "uuid"
            ],
            "support": {
                "source": "https://github.com/symfony/polyfill-uuid/tree/v1.33.0"
            },
            "funding": [
                {
                    "url": "https://symfony.com/sponsor",
                    "type": "custom"
                },
                {
                    "url": "https://github.com/fabpot",
                    "type": "github"
                },
                {
                    "url": "https://github.com/nicolas-grekas",
                    "type": "github"
                },
                {
                    "url": "https://tidelift.com/funding/github/packagist/symfony/symfony",
                    "type": "tidelift"
                }
            ],
            "time": "2024-09-09T11:45:10+00:00"
        },
        {
            "name": "symfony/process",
            "version": "v7.3.3",
            "source": {
                "type": "git",
                "url": "https://github.com/symfony/process.git",
                "reference": "32241012d521e2e8a9d713adb0812bb773b907f1"
            },
            "dist": {
                "type": "zip",
                "url": "https://api.github.com/repos/symfony/process/zipball/32241012d521e2e8a9d713adb0812bb773b907f1",
                "reference": "32241012d521e2e8a9d713adb0812bb773b907f1",
                "shasum": ""
            },
            "require": {
                "php": ">=8.2"
            },
            "type": "library",
            "autoload": {
                "psr-4": {
                    "Symfony\\Component\\Process\\": ""
                },
                "exclude-from-classmap": [
                    "/Tests/"
                ]
            },
            "notification-url": "https://packagist.org/downloads/",
            "license": [
                "MIT"
            ],
            "authors": [
                {
                    "name": "Fabien Potencier",
                    "email": "fabien@symfony.com"
                },
                {
                    "name": "Symfony Community",
                    "homepage": "https://symfony.com/contributors"
                }
            ],
            "description": "Executes commands in sub-processes",
            "homepage": "https://symfony.com",
            "support": {
                "source": "https://github.com/symfony/process/tree/v7.3.3"
            },
            "funding": [
                {
                    "url": "https://symfony.com/sponsor",
                    "type": "custom"
                },
                {
                    "url": "https://github.com/fabpot",
                    "type": "github"
                },
                {
                    "url": "https://github.com/nicolas-grekas",
                    "type": "github"
                },
                {
                    "url": "https://tidelift.com/funding/github/packagist/symfony/symfony",
                    "type": "tidelift"
                }
            ],
            "time": "2025-08-18T09:42:54+00:00"
        },
        {
            "name": "symfony/psr-http-message-bridge",
            "version": "v7.3.0",
            "source": {
                "type": "git",
                "url": "https://github.com/symfony/psr-http-message-bridge.git",
                "reference": "03f2f72319e7acaf2a9f6fcbe30ef17eec51594f"
            },
            "dist": {
                "type": "zip",
                "url": "https://api.github.com/repos/symfony/psr-http-message-bridge/zipball/03f2f72319e7acaf2a9f6fcbe30ef17eec51594f",
                "reference": "03f2f72319e7acaf2a9f6fcbe30ef17eec51594f",
                "shasum": ""
            },
            "require": {
                "php": ">=8.2",
                "psr/http-message": "^1.0|^2.0",
                "symfony/http-foundation": "^6.4|^7.0"
            },
            "conflict": {
                "php-http/discovery": "<1.15",
                "symfony/http-kernel": "<6.4"
            },
            "require-dev": {
                "nyholm/psr7": "^1.1",
                "php-http/discovery": "^1.15",
                "psr/log": "^1.1.4|^2|^3",
                "symfony/browser-kit": "^6.4|^7.0",
                "symfony/config": "^6.4|^7.0",
                "symfony/event-dispatcher": "^6.4|^7.0",
                "symfony/framework-bundle": "^6.4|^7.0",
                "symfony/http-kernel": "^6.4|^7.0"
            },
            "type": "symfony-bridge",
            "autoload": {
                "psr-4": {
                    "Symfony\\Bridge\\PsrHttpMessage\\": ""
                },
                "exclude-from-classmap": [
                    "/Tests/"
                ]
            },
            "notification-url": "https://packagist.org/downloads/",
            "license": [
                "MIT"
            ],
            "authors": [
                {
                    "name": "Fabien Potencier",
                    "email": "fabien@symfony.com"
                },
                {
                    "name": "Symfony Community",
                    "homepage": "https://symfony.com/contributors"
                }
            ],
            "description": "PSR HTTP message bridge",
            "homepage": "https://symfony.com",
            "keywords": [
                "http",
                "http-message",
                "psr-17",
                "psr-7"
            ],
            "support": {
                "source": "https://github.com/symfony/psr-http-message-bridge/tree/v7.3.0"
            },
            "funding": [
                {
                    "url": "https://symfony.com/sponsor",
                    "type": "custom"
                },
                {
                    "url": "https://github.com/fabpot",
                    "type": "github"
                },
                {
                    "url": "https://tidelift.com/funding/github/packagist/symfony/symfony",
                    "type": "tidelift"
                }
            ],
            "time": "2024-09-26T08:57:56+00:00"
        },
        {
            "name": "symfony/routing",
            "version": "v7.3.2",
            "source": {
                "type": "git",
                "url": "https://github.com/symfony/routing.git",
                "reference": "7614b8ca5fa89b9cd233e21b627bfc5774f586e4"
            },
            "dist": {
                "type": "zip",
                "url": "https://api.github.com/repos/symfony/routing/zipball/7614b8ca5fa89b9cd233e21b627bfc5774f586e4",
                "reference": "7614b8ca5fa89b9cd233e21b627bfc5774f586e4",
                "shasum": ""
            },
            "require": {
                "php": ">=8.2",
                "symfony/deprecation-contracts": "^2.5|^3"
            },
            "conflict": {
                "symfony/config": "<6.4",
                "symfony/dependency-injection": "<6.4",
                "symfony/yaml": "<6.4"
            },
            "require-dev": {
                "psr/log": "^1|^2|^3",
                "symfony/config": "^6.4|^7.0",
                "symfony/dependency-injection": "^6.4|^7.0",
                "symfony/expression-language": "^6.4|^7.0",
                "symfony/http-foundation": "^6.4|^7.0",
                "symfony/yaml": "^6.4|^7.0"
            },
            "type": "library",
            "autoload": {
                "psr-4": {
                    "Symfony\\Component\\Routing\\": ""
                },
                "exclude-from-classmap": [
                    "/Tests/"
                ]
            },
            "notification-url": "https://packagist.org/downloads/",
            "license": [
                "MIT"
            ],
            "authors": [
                {
                    "name": "Fabien Potencier",
                    "email": "fabien@symfony.com"
                },
                {
                    "name": "Symfony Community",
                    "homepage": "https://symfony.com/contributors"
                }
            ],
            "description": "Maps an HTTP request to a set of configuration variables",
            "homepage": "https://symfony.com",
            "keywords": [
                "router",
                "routing",
                "uri",
                "url"
            ],
            "support": {
                "source": "https://github.com/symfony/routing/tree/v7.3.2"
            },
            "funding": [
                {
                    "url": "https://symfony.com/sponsor",
                    "type": "custom"
                },
                {
                    "url": "https://github.com/fabpot",
                    "type": "github"
                },
                {
                    "url": "https://github.com/nicolas-grekas",
                    "type": "github"
                },
                {
                    "url": "https://tidelift.com/funding/github/packagist/symfony/symfony",
                    "type": "tidelift"
                }
            ],
            "time": "2025-07-15T11:36:08+00:00"
        },
        {
            "name": "symfony/service-contracts",
            "version": "v3.6.0",
            "source": {
                "type": "git",
                "url": "https://github.com/symfony/service-contracts.git",
                "reference": "f021b05a130d35510bd6b25fe9053c2a8a15d5d4"
            },
            "dist": {
                "type": "zip",
                "url": "https://api.github.com/repos/symfony/service-contracts/zipball/f021b05a130d35510bd6b25fe9053c2a8a15d5d4",
                "reference": "f021b05a130d35510bd6b25fe9053c2a8a15d5d4",
                "shasum": ""
            },
            "require": {
                "php": ">=8.1",
                "psr/container": "^1.1|^2.0",
                "symfony/deprecation-contracts": "^2.5|^3"
            },
            "conflict": {
                "ext-psr": "<1.1|>=2"
            },
            "type": "library",
            "extra": {
                "thanks": {
                    "url": "https://github.com/symfony/contracts",
                    "name": "symfony/contracts"
                },
                "branch-alias": {
                    "dev-main": "3.6-dev"
                }
            },
            "autoload": {
                "psr-4": {
                    "Symfony\\Contracts\\Service\\": ""
                },
                "exclude-from-classmap": [
                    "/Test/"
                ]
            },
            "notification-url": "https://packagist.org/downloads/",
            "license": [
                "MIT"
            ],
            "authors": [
                {
                    "name": "Nicolas Grekas",
                    "email": "p@tchwork.com"
                },
                {
                    "name": "Symfony Community",
                    "homepage": "https://symfony.com/contributors"
                }
            ],
            "description": "Generic abstractions related to writing services",
            "homepage": "https://symfony.com",
            "keywords": [
                "abstractions",
                "contracts",
                "decoupling",
                "interfaces",
                "interoperability",
                "standards"
            ],
            "support": {
                "source": "https://github.com/symfony/service-contracts/tree/v3.6.0"
            },
            "funding": [
                {
                    "url": "https://symfony.com/sponsor",
                    "type": "custom"
                },
                {
                    "url": "https://github.com/fabpot",
                    "type": "github"
                },
                {
                    "url": "https://tidelift.com/funding/github/packagist/symfony/symfony",
                    "type": "tidelift"
                }
            ],
            "time": "2025-04-25T09:37:31+00:00"
        },
        {
            "name": "symfony/string",
            "version": "v7.3.3",
            "source": {
                "type": "git",
                "url": "https://github.com/symfony/string.git",
                "reference": "17a426cce5fd1f0901fefa9b2a490d0038fd3c9c"
            },
            "dist": {
                "type": "zip",
                "url": "https://api.github.com/repos/symfony/string/zipball/17a426cce5fd1f0901fefa9b2a490d0038fd3c9c",
                "reference": "17a426cce5fd1f0901fefa9b2a490d0038fd3c9c",
                "shasum": ""
            },
            "require": {
                "php": ">=8.2",
                "symfony/polyfill-ctype": "~1.8",
                "symfony/polyfill-intl-grapheme": "~1.0",
                "symfony/polyfill-intl-normalizer": "~1.0",
                "symfony/polyfill-mbstring": "~1.0"
            },
            "conflict": {
                "symfony/translation-contracts": "<2.5"
            },
            "require-dev": {
                "symfony/emoji": "^7.1",
                "symfony/error-handler": "^6.4|^7.0",
                "symfony/http-client": "^6.4|^7.0",
                "symfony/intl": "^6.4|^7.0",
                "symfony/translation-contracts": "^2.5|^3.0",
                "symfony/var-exporter": "^6.4|^7.0"
            },
            "type": "library",
            "autoload": {
                "files": [
                    "Resources/functions.php"
                ],
                "psr-4": {
                    "Symfony\\Component\\String\\": ""
                },
                "exclude-from-classmap": [
                    "/Tests/"
                ]
            },
            "notification-url": "https://packagist.org/downloads/",
            "license": [
                "MIT"
            ],
            "authors": [
                {
                    "name": "Nicolas Grekas",
                    "email": "p@tchwork.com"
                },
                {
                    "name": "Symfony Community",
                    "homepage": "https://symfony.com/contributors"
                }
            ],
            "description": "Provides an object-oriented API to strings and deals with bytes, UTF-8 code points and grapheme clusters in a unified way",
            "homepage": "https://symfony.com",
            "keywords": [
                "grapheme",
                "i18n",
                "string",
                "unicode",
                "utf-8",
                "utf8"
            ],
            "support": {
                "source": "https://github.com/symfony/string/tree/v7.3.3"
            },
            "funding": [
                {
                    "url": "https://symfony.com/sponsor",
                    "type": "custom"
                },
                {
                    "url": "https://github.com/fabpot",
                    "type": "github"
                },
                {
                    "url": "https://github.com/nicolas-grekas",
                    "type": "github"
                },
                {
                    "url": "https://tidelift.com/funding/github/packagist/symfony/symfony",
                    "type": "tidelift"
                }
            ],
            "time": "2025-08-25T06:35:40+00:00"
        },
        {
            "name": "symfony/translation",
            "version": "v7.3.3",
            "source": {
                "type": "git",
                "url": "https://github.com/symfony/translation.git",
                "reference": "e0837b4cbcef63c754d89a4806575cada743a38d"
            },
            "dist": {
                "type": "zip",
                "url": "https://api.github.com/repos/symfony/translation/zipball/e0837b4cbcef63c754d89a4806575cada743a38d",
                "reference": "e0837b4cbcef63c754d89a4806575cada743a38d",
                "shasum": ""
            },
            "require": {
                "php": ">=8.2",
                "symfony/deprecation-contracts": "^2.5|^3",
                "symfony/polyfill-mbstring": "~1.0",
                "symfony/translation-contracts": "^2.5|^3.0"
            },
            "conflict": {
                "nikic/php-parser": "<5.0",
                "symfony/config": "<6.4",
                "symfony/console": "<6.4",
                "symfony/dependency-injection": "<6.4",
                "symfony/http-client-contracts": "<2.5",
                "symfony/http-kernel": "<6.4",
                "symfony/service-contracts": "<2.5",
                "symfony/twig-bundle": "<6.4",
                "symfony/yaml": "<6.4"
            },
            "provide": {
                "symfony/translation-implementation": "2.3|3.0"
            },
            "require-dev": {
                "nikic/php-parser": "^5.0",
                "psr/log": "^1|^2|^3",
                "symfony/config": "^6.4|^7.0",
                "symfony/console": "^6.4|^7.0",
                "symfony/dependency-injection": "^6.4|^7.0",
                "symfony/finder": "^6.4|^7.0",
                "symfony/http-client-contracts": "^2.5|^3.0",
                "symfony/http-kernel": "^6.4|^7.0",
                "symfony/intl": "^6.4|^7.0",
                "symfony/polyfill-intl-icu": "^1.21",
                "symfony/routing": "^6.4|^7.0",
                "symfony/service-contracts": "^2.5|^3",
                "symfony/yaml": "^6.4|^7.0"
            },
            "type": "library",
            "autoload": {
                "files": [
                    "Resources/functions.php"
                ],
                "psr-4": {
                    "Symfony\\Component\\Translation\\": ""
                },
                "exclude-from-classmap": [
                    "/Tests/"
                ]
            },
            "notification-url": "https://packagist.org/downloads/",
            "license": [
                "MIT"
            ],
            "authors": [
                {
                    "name": "Fabien Potencier",
                    "email": "fabien@symfony.com"
                },
                {
                    "name": "Symfony Community",
                    "homepage": "https://symfony.com/contributors"
                }
            ],
            "description": "Provides tools to internationalize your application",
            "homepage": "https://symfony.com",
            "support": {
                "source": "https://github.com/symfony/translation/tree/v7.3.3"
            },
            "funding": [
                {
                    "url": "https://symfony.com/sponsor",
                    "type": "custom"
                },
                {
                    "url": "https://github.com/fabpot",
                    "type": "github"
                },
                {
                    "url": "https://github.com/nicolas-grekas",
                    "type": "github"
                },
                {
                    "url": "https://tidelift.com/funding/github/packagist/symfony/symfony",
                    "type": "tidelift"
                }
            ],
            "time": "2025-08-01T21:02:37+00:00"
        },
        {
            "name": "symfony/translation-contracts",
            "version": "v3.6.0",
            "source": {
                "type": "git",
                "url": "https://github.com/symfony/translation-contracts.git",
                "reference": "df210c7a2573f1913b2d17cc95f90f53a73d8f7d"
            },
            "dist": {
                "type": "zip",
                "url": "https://api.github.com/repos/symfony/translation-contracts/zipball/df210c7a2573f1913b2d17cc95f90f53a73d8f7d",
                "reference": "df210c7a2573f1913b2d17cc95f90f53a73d8f7d",
                "shasum": ""
            },
            "require": {
                "php": ">=8.1"
            },
            "type": "library",
            "extra": {
                "thanks": {
                    "url": "https://github.com/symfony/contracts",
                    "name": "symfony/contracts"
                },
                "branch-alias": {
                    "dev-main": "3.6-dev"
                }
            },
            "autoload": {
                "psr-4": {
                    "Symfony\\Contracts\\Translation\\": ""
                },
                "exclude-from-classmap": [
                    "/Test/"
                ]
            },
            "notification-url": "https://packagist.org/downloads/",
            "license": [
                "MIT"
            ],
            "authors": [
                {
                    "name": "Nicolas Grekas",
                    "email": "p@tchwork.com"
                },
                {
                    "name": "Symfony Community",
                    "homepage": "https://symfony.com/contributors"
                }
            ],
            "description": "Generic abstractions related to translation",
            "homepage": "https://symfony.com",
            "keywords": [
                "abstractions",
                "contracts",
                "decoupling",
                "interfaces",
                "interoperability",
                "standards"
            ],
            "support": {
                "source": "https://github.com/symfony/translation-contracts/tree/v3.6.0"
            },
            "funding": [
                {
                    "url": "https://symfony.com/sponsor",
                    "type": "custom"
                },
                {
                    "url": "https://github.com/fabpot",
                    "type": "github"
                },
                {
                    "url": "https://tidelift.com/funding/github/packagist/symfony/symfony",
                    "type": "tidelift"
                }
            ],
            "time": "2024-09-27T08:32:26+00:00"
        },
        {
            "name": "symfony/uid",
            "version": "v7.3.1",
            "source": {
                "type": "git",
                "url": "https://github.com/symfony/uid.git",
                "reference": "a69f69f3159b852651a6bf45a9fdd149520525bb"
            },
            "dist": {
                "type": "zip",
                "url": "https://api.github.com/repos/symfony/uid/zipball/a69f69f3159b852651a6bf45a9fdd149520525bb",
                "reference": "a69f69f3159b852651a6bf45a9fdd149520525bb",
                "shasum": ""
            },
            "require": {
                "php": ">=8.2",
                "symfony/polyfill-uuid": "^1.15"
            },
            "require-dev": {
                "symfony/console": "^6.4|^7.0"
            },
            "type": "library",
            "autoload": {
                "psr-4": {
                    "Symfony\\Component\\Uid\\": ""
                },
                "exclude-from-classmap": [
                    "/Tests/"
                ]
            },
            "notification-url": "https://packagist.org/downloads/",
            "license": [
                "MIT"
            ],
            "authors": [
                {
                    "name": "Grégoire Pineau",
                    "email": "lyrixx@lyrixx.info"
                },
                {
                    "name": "Nicolas Grekas",
                    "email": "p@tchwork.com"
                },
                {
                    "name": "Symfony Community",
                    "homepage": "https://symfony.com/contributors"
                }
            ],
            "description": "Provides an object-oriented API to generate and represent UIDs",
            "homepage": "https://symfony.com",
            "keywords": [
                "UID",
                "ulid",
                "uuid"
            ],
            "support": {
                "source": "https://github.com/symfony/uid/tree/v7.3.1"
            },
            "funding": [
                {
                    "url": "https://symfony.com/sponsor",
                    "type": "custom"
                },
                {
                    "url": "https://github.com/fabpot",
                    "type": "github"
                },
                {
                    "url": "https://tidelift.com/funding/github/packagist/symfony/symfony",
                    "type": "tidelift"
                }
            ],
            "time": "2025-06-27T19:55:54+00:00"
        },
        {
            "name": "symfony/var-dumper",
            "version": "v7.3.3",
            "source": {
                "type": "git",
                "url": "https://github.com/symfony/var-dumper.git",
                "reference": "34d8d4c4b9597347306d1ec8eb4e1319b1e6986f"
            },
            "dist": {
                "type": "zip",
                "url": "https://api.github.com/repos/symfony/var-dumper/zipball/34d8d4c4b9597347306d1ec8eb4e1319b1e6986f",
                "reference": "34d8d4c4b9597347306d1ec8eb4e1319b1e6986f",
                "shasum": ""
            },
            "require": {
                "php": ">=8.2",
                "symfony/deprecation-contracts": "^2.5|^3",
                "symfony/polyfill-mbstring": "~1.0"
            },
            "conflict": {
                "symfony/console": "<6.4"
            },
            "require-dev": {
                "symfony/console": "^6.4|^7.0",
                "symfony/http-kernel": "^6.4|^7.0",
                "symfony/process": "^6.4|^7.0",
                "symfony/uid": "^6.4|^7.0",
                "twig/twig": "^3.12"
            },
            "bin": [
                "Resources/bin/var-dump-server"
            ],
            "type": "library",
            "autoload": {
                "files": [
                    "Resources/functions/dump.php"
                ],
                "psr-4": {
                    "Symfony\\Component\\VarDumper\\": ""
                },
                "exclude-from-classmap": [
                    "/Tests/"
                ]
            },
            "notification-url": "https://packagist.org/downloads/",
            "license": [
                "MIT"
            ],
            "authors": [
                {
                    "name": "Nicolas Grekas",
                    "email": "p@tchwork.com"
                },
                {
                    "name": "Symfony Community",
                    "homepage": "https://symfony.com/contributors"
                }
            ],
            "description": "Provides mechanisms for walking through any arbitrary PHP variable",
            "homepage": "https://symfony.com",
            "keywords": [
                "debug",
                "dump"
            ],
            "support": {
                "source": "https://github.com/symfony/var-dumper/tree/v7.3.3"
            },
            "funding": [
                {
                    "url": "https://symfony.com/sponsor",
                    "type": "custom"
                },
                {
                    "url": "https://github.com/fabpot",
                    "type": "github"
                },
                {
                    "url": "https://github.com/nicolas-grekas",
                    "type": "github"
                },
                {
                    "url": "https://tidelift.com/funding/github/packagist/symfony/symfony",
                    "type": "tidelift"
                }
            ],
            "time": "2025-08-13T11:49:31+00:00"
        },
        {
            "name": "tijsverkoyen/css-to-inline-styles",
            "version": "v2.3.0",
            "source": {
                "type": "git",
                "url": "https://github.com/tijsverkoyen/CssToInlineStyles.git",
                "reference": "0d72ac1c00084279c1816675284073c5a337c20d"
            },
            "dist": {
                "type": "zip",
                "url": "https://api.github.com/repos/tijsverkoyen/CssToInlineStyles/zipball/0d72ac1c00084279c1816675284073c5a337c20d",
                "reference": "0d72ac1c00084279c1816675284073c5a337c20d",
                "shasum": ""
            },
            "require": {
                "ext-dom": "*",
                "ext-libxml": "*",
                "php": "^7.4 || ^8.0",
                "symfony/css-selector": "^5.4 || ^6.0 || ^7.0"
            },
            "require-dev": {
                "phpstan/phpstan": "^2.0",
                "phpstan/phpstan-phpunit": "^2.0",
                "phpunit/phpunit": "^8.5.21 || ^9.5.10"
            },
            "type": "library",
            "extra": {
                "branch-alias": {
                    "dev-master": "2.x-dev"
                }
            },
            "autoload": {
                "psr-4": {
                    "TijsVerkoyen\\CssToInlineStyles\\": "src"
                }
            },
            "notification-url": "https://packagist.org/downloads/",
            "license": [
                "BSD-3-Clause"
            ],
            "authors": [
                {
                    "name": "Tijs Verkoyen",
                    "email": "css_to_inline_styles@verkoyen.eu",
                    "role": "Developer"
                }
            ],
            "description": "CssToInlineStyles is a class that enables you to convert HTML-pages/files into HTML-pages/files with inline styles. This is very useful when you're sending emails.",
            "homepage": "https://github.com/tijsverkoyen/CssToInlineStyles",
            "support": {
                "issues": "https://github.com/tijsverkoyen/CssToInlineStyles/issues",
                "source": "https://github.com/tijsverkoyen/CssToInlineStyles/tree/v2.3.0"
            },
            "time": "2024-12-21T16:25:41+00:00"
        },
        {
            "name": "ueberdosis/tiptap-php",
            "version": "2.0.0",
            "source": {
                "type": "git",
                "url": "https://github.com/ueberdosis/tiptap-php.git",
                "reference": "458194ad0f8b0cf616fecdf451a84f9a6c1f3056"
            },
            "dist": {
                "type": "zip",
                "url": "https://api.github.com/repos/ueberdosis/tiptap-php/zipball/458194ad0f8b0cf616fecdf451a84f9a6c1f3056",
                "reference": "458194ad0f8b0cf616fecdf451a84f9a6c1f3056",
                "shasum": ""
            },
            "require": {
                "php": "^8.0",
                "scrivo/highlight.php": "^9.18",
                "spatie/shiki-php": "^2.0"
            },
            "require-dev": {
                "friendsofphp/php-cs-fixer": "^3.5",
                "pestphp/pest": "^1.21",
                "phpunit/phpunit": "^9.5",
                "vimeo/psalm": "^4.3"
            },
            "type": "library",
            "autoload": {
                "psr-4": {
                    "Tiptap\\": "src"
                }
            },
            "notification-url": "https://packagist.org/downloads/",
            "license": [
                "MIT"
            ],
            "authors": [
                {
                    "name": "Hans Pagel",
                    "email": "humans@tiptap.dev",
                    "role": "Developer"
                }
            ],
            "description": "A PHP package to work with Tiptap output",
            "homepage": "https://github.com/ueberdosis/tiptap-php",
            "keywords": [
                "prosemirror",
                "tiptap",
                "ueberdosis"
            ],
            "support": {
                "issues": "https://github.com/ueberdosis/tiptap-php/issues",
                "source": "https://github.com/ueberdosis/tiptap-php/tree/2.0.0"
            },
            "funding": [
                {
                    "url": "https://tiptap.dev/pricing",
                    "type": "custom"
                },
                {
                    "url": "https://github.com/ueberdosis",
                    "type": "github"
                },
                {
                    "url": "https://opencollective.com/tiptap",
                    "type": "open_collective"
                }
            ],
            "time": "2025-06-26T14:11:46+00:00"
        },
        {
            "name": "vlucas/phpdotenv",
            "version": "v5.6.2",
            "source": {
                "type": "git",
                "url": "https://github.com/vlucas/phpdotenv.git",
                "reference": "24ac4c74f91ee2c193fa1aaa5c249cb0822809af"
            },
            "dist": {
                "type": "zip",
                "url": "https://api.github.com/repos/vlucas/phpdotenv/zipball/24ac4c74f91ee2c193fa1aaa5c249cb0822809af",
                "reference": "24ac4c74f91ee2c193fa1aaa5c249cb0822809af",
                "shasum": ""
            },
            "require": {
                "ext-pcre": "*",
                "graham-campbell/result-type": "^1.1.3",
                "php": "^7.2.5 || ^8.0",
                "phpoption/phpoption": "^1.9.3",
                "symfony/polyfill-ctype": "^1.24",
                "symfony/polyfill-mbstring": "^1.24",
                "symfony/polyfill-php80": "^1.24"
            },
            "require-dev": {
                "bamarni/composer-bin-plugin": "^1.8.2",
                "ext-filter": "*",
                "phpunit/phpunit": "^8.5.34 || ^9.6.13 || ^10.4.2"
            },
            "suggest": {
                "ext-filter": "Required to use the boolean validator."
            },
            "type": "library",
            "extra": {
                "bamarni-bin": {
                    "bin-links": true,
                    "forward-command": false
                },
                "branch-alias": {
                    "dev-master": "5.6-dev"
                }
            },
            "autoload": {
                "psr-4": {
                    "Dotenv\\": "src/"
                }
            },
            "notification-url": "https://packagist.org/downloads/",
            "license": [
                "BSD-3-Clause"
            ],
            "authors": [
                {
                    "name": "Graham Campbell",
                    "email": "hello@gjcampbell.co.uk",
                    "homepage": "https://github.com/GrahamCampbell"
                },
                {
                    "name": "Vance Lucas",
                    "email": "vance@vancelucas.com",
                    "homepage": "https://github.com/vlucas"
                }
            ],
            "description": "Loads environment variables from `.env` to `getenv()`, `$_ENV` and `$_SERVER` automagically.",
            "keywords": [
                "dotenv",
                "env",
                "environment"
            ],
            "support": {
                "issues": "https://github.com/vlucas/phpdotenv/issues",
                "source": "https://github.com/vlucas/phpdotenv/tree/v5.6.2"
            },
            "funding": [
                {
                    "url": "https://github.com/GrahamCampbell",
                    "type": "github"
                },
                {
                    "url": "https://tidelift.com/funding/github/packagist/vlucas/phpdotenv",
                    "type": "tidelift"
                }
            ],
            "time": "2025-04-30T23:37:27+00:00"
        },
        {
            "name": "voku/portable-ascii",
            "version": "2.0.3",
            "source": {
                "type": "git",
                "url": "https://github.com/voku/portable-ascii.git",
                "reference": "b1d923f88091c6bf09699efcd7c8a1b1bfd7351d"
            },
            "dist": {
                "type": "zip",
                "url": "https://api.github.com/repos/voku/portable-ascii/zipball/b1d923f88091c6bf09699efcd7c8a1b1bfd7351d",
                "reference": "b1d923f88091c6bf09699efcd7c8a1b1bfd7351d",
                "shasum": ""
            },
            "require": {
                "php": ">=7.0.0"
            },
            "require-dev": {
                "phpunit/phpunit": "~6.0 || ~7.0 || ~9.0"
            },
            "suggest": {
                "ext-intl": "Use Intl for transliterator_transliterate() support"
            },
            "type": "library",
            "autoload": {
                "psr-4": {
                    "voku\\": "src/voku/"
                }
            },
            "notification-url": "https://packagist.org/downloads/",
            "license": [
                "MIT"
            ],
            "authors": [
                {
                    "name": "Lars Moelleken",
                    "homepage": "https://www.moelleken.org/"
                }
            ],
            "description": "Portable ASCII library - performance optimized (ascii) string functions for php.",
            "homepage": "https://github.com/voku/portable-ascii",
            "keywords": [
                "ascii",
                "clean",
                "php"
            ],
            "support": {
                "issues": "https://github.com/voku/portable-ascii/issues",
                "source": "https://github.com/voku/portable-ascii/tree/2.0.3"
            },
            "funding": [
                {
                    "url": "https://www.paypal.me/moelleken",
                    "type": "custom"
                },
                {
                    "url": "https://github.com/voku",
                    "type": "github"
                },
                {
                    "url": "https://opencollective.com/portable-ascii",
                    "type": "open_collective"
                },
                {
                    "url": "https://www.patreon.com/voku",
                    "type": "patreon"
                },
                {
                    "url": "https://tidelift.com/funding/github/packagist/voku/portable-ascii",
                    "type": "tidelift"
                }
            ],
            "time": "2024-11-21T01:49:47+00:00"
        },
        {
            "name": "webmozart/assert",
            "version": "1.11.0",
            "source": {
                "type": "git",
                "url": "https://github.com/webmozarts/assert.git",
                "reference": "11cb2199493b2f8a3b53e7f19068fc6aac760991"
            },
            "dist": {
                "type": "zip",
                "url": "https://api.github.com/repos/webmozarts/assert/zipball/11cb2199493b2f8a3b53e7f19068fc6aac760991",
                "reference": "11cb2199493b2f8a3b53e7f19068fc6aac760991",
                "shasum": ""
            },
            "require": {
                "ext-ctype": "*",
                "php": "^7.2 || ^8.0"
            },
            "conflict": {
                "phpstan/phpstan": "<0.12.20",
                "vimeo/psalm": "<4.6.1 || 4.6.2"
            },
            "require-dev": {
                "phpunit/phpunit": "^8.5.13"
            },
            "type": "library",
            "extra": {
                "branch-alias": {
                    "dev-master": "1.10-dev"
                }
            },
            "autoload": {
                "psr-4": {
                    "Webmozart\\Assert\\": "src/"
                }
            },
            "notification-url": "https://packagist.org/downloads/",
            "license": [
                "MIT"
            ],
            "authors": [
                {
                    "name": "Bernhard Schussek",
                    "email": "bschussek@gmail.com"
                }
            ],
            "description": "Assertions to validate method input/output with nice error messages.",
            "keywords": [
                "assert",
                "check",
                "validate"
            ],
            "support": {
                "issues": "https://github.com/webmozarts/assert/issues",
                "source": "https://github.com/webmozarts/assert/tree/1.11.0"
            },
            "time": "2022-06-03T18:03:27+00:00"
        }
    ],
    "packages-dev": [
        {
            "name": "brianium/paratest",
            "version": "v7.12.0",
            "source": {
                "type": "git",
                "url": "https://github.com/paratestphp/paratest.git",
                "reference": "6a34ddb12a3bd5bd07d831ce95f111087f3bcbd8"
            },
            "dist": {
                "type": "zip",
                "url": "https://api.github.com/repos/paratestphp/paratest/zipball/6a34ddb12a3bd5bd07d831ce95f111087f3bcbd8",
                "reference": "6a34ddb12a3bd5bd07d831ce95f111087f3bcbd8",
                "shasum": ""
            },
            "require": {
                "ext-dom": "*",
                "ext-pcre": "*",
                "ext-reflection": "*",
                "ext-simplexml": "*",
                "fidry/cpu-core-counter": "^1.3.0",
                "jean85/pretty-package-versions": "^2.1.1",
                "php": "~8.3.0 || ~8.4.0 || ~8.5.0",
                "phpunit/php-code-coverage": "^12.3.2",
                "phpunit/php-file-iterator": "^6",
                "phpunit/php-timer": "^8",
                "phpunit/phpunit": "^12.3.6",
                "sebastian/environment": "^8.0.3",
                "symfony/console": "^6.4.20 || ^7.3.2",
                "symfony/process": "^6.4.20 || ^7.3.0"
            },
            "require-dev": {
                "doctrine/coding-standard": "^13.0.1",
                "ext-pcntl": "*",
                "ext-pcov": "*",
                "ext-posix": "*",
                "phpstan/phpstan": "^2.1.22",
                "phpstan/phpstan-deprecation-rules": "^2.0.3",
                "phpstan/phpstan-phpunit": "^2.0.7",
                "phpstan/phpstan-strict-rules": "^2.0.6",
                "squizlabs/php_codesniffer": "^3.13.2",
                "symfony/filesystem": "^6.4.13 || ^7.3.2"
            },
            "bin": [
                "bin/paratest",
                "bin/paratest_for_phpstorm"
            ],
            "type": "library",
            "autoload": {
                "psr-4": {
                    "ParaTest\\": [
                        "src/"
                    ]
                }
            },
            "notification-url": "https://packagist.org/downloads/",
            "license": [
                "MIT"
            ],
            "authors": [
                {
                    "name": "Brian Scaturro",
                    "email": "scaturrob@gmail.com",
                    "role": "Developer"
                },
                {
                    "name": "Filippo Tessarotto",
                    "email": "zoeslam@gmail.com",
                    "role": "Developer"
                }
            ],
            "description": "Parallel testing for PHP",
            "homepage": "https://github.com/paratestphp/paratest",
            "keywords": [
                "concurrent",
                "parallel",
                "phpunit",
                "testing"
            ],
            "support": {
                "issues": "https://github.com/paratestphp/paratest/issues",
                "source": "https://github.com/paratestphp/paratest/tree/v7.12.0"
            },
            "funding": [
                {
                    "url": "https://github.com/sponsors/Slamdunk",
                    "type": "github"
                },
                {
                    "url": "https://paypal.me/filippotessarotto",
                    "type": "paypal"
                }
            ],
            "time": "2025-08-29T05:28:31+00:00"
        },
        {
            "name": "doctrine/deprecations",
            "version": "1.1.5",
            "source": {
                "type": "git",
                "url": "https://github.com/doctrine/deprecations.git",
                "reference": "459c2f5dd3d6a4633d3b5f46ee2b1c40f57d3f38"
            },
            "dist": {
                "type": "zip",
                "url": "https://api.github.com/repos/doctrine/deprecations/zipball/459c2f5dd3d6a4633d3b5f46ee2b1c40f57d3f38",
                "reference": "459c2f5dd3d6a4633d3b5f46ee2b1c40f57d3f38",
                "shasum": ""
            },
            "require": {
                "php": "^7.1 || ^8.0"
            },
            "conflict": {
                "phpunit/phpunit": "<=7.5 || >=13"
            },
            "require-dev": {
                "doctrine/coding-standard": "^9 || ^12 || ^13",
                "phpstan/phpstan": "1.4.10 || 2.1.11",
                "phpstan/phpstan-phpunit": "^1.0 || ^2",
                "phpunit/phpunit": "^7.5 || ^8.5 || ^9.6 || ^10.5 || ^11.5 || ^12",
                "psr/log": "^1 || ^2 || ^3"
            },
            "suggest": {
                "psr/log": "Allows logging deprecations via PSR-3 logger implementation"
            },
            "type": "library",
            "autoload": {
                "psr-4": {
                    "Doctrine\\Deprecations\\": "src"
                }
            },
            "notification-url": "https://packagist.org/downloads/",
            "license": [
                "MIT"
            ],
            "description": "A small layer on top of trigger_error(E_USER_DEPRECATED) or PSR-3 logging with options to disable all deprecations or selectively for packages.",
            "homepage": "https://www.doctrine-project.org/",
            "support": {
                "issues": "https://github.com/doctrine/deprecations/issues",
                "source": "https://github.com/doctrine/deprecations/tree/1.1.5"
            },
            "time": "2025-04-07T20:06:18+00:00"
        },
        {
            "name": "fidry/cpu-core-counter",
            "version": "1.3.0",
            "source": {
                "type": "git",
                "url": "https://github.com/theofidry/cpu-core-counter.git",
                "reference": "db9508f7b1474469d9d3c53b86f817e344732678"
            },
            "dist": {
                "type": "zip",
                "url": "https://api.github.com/repos/theofidry/cpu-core-counter/zipball/db9508f7b1474469d9d3c53b86f817e344732678",
                "reference": "db9508f7b1474469d9d3c53b86f817e344732678",
                "shasum": ""
            },
            "require": {
                "php": "^7.2 || ^8.0"
            },
            "require-dev": {
                "fidry/makefile": "^0.2.0",
                "fidry/php-cs-fixer-config": "^1.1.2",
                "phpstan/extension-installer": "^1.2.0",
                "phpstan/phpstan": "^2.0",
                "phpstan/phpstan-deprecation-rules": "^2.0.0",
                "phpstan/phpstan-phpunit": "^2.0",
                "phpstan/phpstan-strict-rules": "^2.0",
                "phpunit/phpunit": "^8.5.31 || ^9.5.26",
                "webmozarts/strict-phpunit": "^7.5"
            },
            "type": "library",
            "autoload": {
                "psr-4": {
                    "Fidry\\CpuCoreCounter\\": "src/"
                }
            },
            "notification-url": "https://packagist.org/downloads/",
            "license": [
                "MIT"
            ],
            "authors": [
                {
                    "name": "Théo FIDRY",
                    "email": "theo.fidry@gmail.com"
                }
            ],
            "description": "Tiny utility to get the number of CPU cores.",
            "keywords": [
                "CPU",
                "core"
            ],
            "support": {
                "issues": "https://github.com/theofidry/cpu-core-counter/issues",
                "source": "https://github.com/theofidry/cpu-core-counter/tree/1.3.0"
            },
            "funding": [
                {
                    "url": "https://github.com/theofidry",
                    "type": "github"
                }
            ],
            "time": "2025-08-14T07:29:31+00:00"
        },
        {
            "name": "filp/whoops",
            "version": "2.18.4",
            "source": {
                "type": "git",
                "url": "https://github.com/filp/whoops.git",
                "reference": "d2102955e48b9fd9ab24280a7ad12ed552752c4d"
            },
            "dist": {
                "type": "zip",
                "url": "https://api.github.com/repos/filp/whoops/zipball/d2102955e48b9fd9ab24280a7ad12ed552752c4d",
                "reference": "d2102955e48b9fd9ab24280a7ad12ed552752c4d",
                "shasum": ""
            },
            "require": {
                "php": "^7.1 || ^8.0",
                "psr/log": "^1.0.1 || ^2.0 || ^3.0"
            },
            "require-dev": {
                "mockery/mockery": "^1.0",
                "phpunit/phpunit": "^7.5.20 || ^8.5.8 || ^9.3.3",
                "symfony/var-dumper": "^4.0 || ^5.0"
            },
            "suggest": {
                "symfony/var-dumper": "Pretty print complex values better with var-dumper available",
                "whoops/soap": "Formats errors as SOAP responses"
            },
            "type": "library",
            "extra": {
                "branch-alias": {
                    "dev-master": "2.7-dev"
                }
            },
            "autoload": {
                "psr-4": {
                    "Whoops\\": "src/Whoops/"
                }
            },
            "notification-url": "https://packagist.org/downloads/",
            "license": [
                "MIT"
            ],
            "authors": [
                {
                    "name": "Filipe Dobreira",
                    "homepage": "https://github.com/filp",
                    "role": "Developer"
                }
            ],
            "description": "php error handling for cool kids",
            "homepage": "https://filp.github.io/whoops/",
            "keywords": [
                "error",
                "exception",
                "handling",
                "library",
                "throwable",
                "whoops"
            ],
            "support": {
                "issues": "https://github.com/filp/whoops/issues",
                "source": "https://github.com/filp/whoops/tree/2.18.4"
            },
            "funding": [
                {
                    "url": "https://github.com/denis-sokolov",
                    "type": "github"
                }
            ],
            "time": "2025-08-08T12:00:00+00:00"
        },
        {
            "name": "hamcrest/hamcrest-php",
            "version": "v2.1.1",
            "source": {
                "type": "git",
                "url": "https://github.com/hamcrest/hamcrest-php.git",
                "reference": "f8b1c0173b22fa6ec77a81fe63e5b01eba7e6487"
            },
            "dist": {
                "type": "zip",
                "url": "https://api.github.com/repos/hamcrest/hamcrest-php/zipball/f8b1c0173b22fa6ec77a81fe63e5b01eba7e6487",
                "reference": "f8b1c0173b22fa6ec77a81fe63e5b01eba7e6487",
                "shasum": ""
            },
            "require": {
                "php": "^7.4|^8.0"
            },
            "replace": {
                "cordoval/hamcrest-php": "*",
                "davedevelopment/hamcrest-php": "*",
                "kodova/hamcrest-php": "*"
            },
            "require-dev": {
                "phpunit/php-file-iterator": "^1.4 || ^2.0 || ^3.0",
                "phpunit/phpunit": "^4.8.36 || ^5.7 || ^6.5 || ^7.0 || ^8.0 || ^9.0"
            },
            "type": "library",
            "extra": {
                "branch-alias": {
                    "dev-master": "2.1-dev"
                }
            },
            "autoload": {
                "classmap": [
                    "hamcrest"
                ]
            },
            "notification-url": "https://packagist.org/downloads/",
            "license": [
                "BSD-3-Clause"
            ],
            "description": "This is the PHP port of Hamcrest Matchers",
            "keywords": [
                "test"
            ],
            "support": {
                "issues": "https://github.com/hamcrest/hamcrest-php/issues",
                "source": "https://github.com/hamcrest/hamcrest-php/tree/v2.1.1"
            },
            "time": "2025-04-30T06:54:44+00:00"
        },
        {
            "name": "jean85/pretty-package-versions",
            "version": "2.1.1",
            "source": {
                "type": "git",
                "url": "https://github.com/Jean85/pretty-package-versions.git",
                "reference": "4d7aa5dab42e2a76d99559706022885de0e18e1a"
            },
            "dist": {
                "type": "zip",
                "url": "https://api.github.com/repos/Jean85/pretty-package-versions/zipball/4d7aa5dab42e2a76d99559706022885de0e18e1a",
                "reference": "4d7aa5dab42e2a76d99559706022885de0e18e1a",
                "shasum": ""
            },
            "require": {
                "composer-runtime-api": "^2.1.0",
                "php": "^7.4|^8.0"
            },
            "require-dev": {
                "friendsofphp/php-cs-fixer": "^3.2",
                "jean85/composer-provided-replaced-stub-package": "^1.0",
                "phpstan/phpstan": "^2.0",
                "phpunit/phpunit": "^7.5|^8.5|^9.6",
                "rector/rector": "^2.0",
                "vimeo/psalm": "^4.3 || ^5.0"
            },
            "type": "library",
            "extra": {
                "branch-alias": {
                    "dev-master": "1.x-dev"
                }
            },
            "autoload": {
                "psr-4": {
                    "Jean85\\": "src/"
                }
            },
            "notification-url": "https://packagist.org/downloads/",
            "license": [
                "MIT"
            ],
            "authors": [
                {
                    "name": "Alessandro Lai",
                    "email": "alessandro.lai85@gmail.com"
                }
            ],
            "description": "A library to get pretty versions strings of installed dependencies",
            "keywords": [
                "composer",
                "package",
                "release",
                "versions"
            ],
            "support": {
                "issues": "https://github.com/Jean85/pretty-package-versions/issues",
                "source": "https://github.com/Jean85/pretty-package-versions/tree/2.1.1"
            },
            "time": "2025-03-19T14:43:43+00:00"
        },
        {
            "name": "laradumps/laradumps",
            "version": "v4.5.1",
            "source": {
                "type": "git",
                "url": "https://github.com/laradumps/laradumps.git",
                "reference": "bd12b7b71aec0689e3d418587e2a04cefe911478"
            },
            "dist": {
                "type": "zip",
                "url": "https://api.github.com/repos/laradumps/laradumps/zipball/bd12b7b71aec0689e3d418587e2a04cefe911478",
                "reference": "bd12b7b71aec0689e3d418587e2a04cefe911478",
                "shasum": ""
            },
            "require": {
                "illuminate/mail": "^10.0|^11.0|^12.0",
                "illuminate/support": "^10.0|^11.0|^12.0",
                "laradumps/laradumps-core": "^3.2.2",
                "nunomaduro/termwind": "^1.15.1|^2.0.1",
                "php": "^8.1"
            },
            "require-dev": {
                "larastan/larastan": "^2.0|^3.0",
                "laravel/framework": "^10.0|^11.0|^12.0",
                "laravel/pint": "^1.17.2",
                "livewire/livewire": "^3.5.6",
                "mockery/mockery": "^1.6.12",
                "orchestra/testbench-core": "^8.0|^9.4|^10.0",
                "pestphp/pest": "^4.0.0|^3.7.0|^2.35.1",
                "symfony/var-dumper": "^6.4.0|^7.1.3"
            },
            "type": "library",
            "extra": {
                "laravel": {
                    "providers": [
                        "LaraDumps\\LaraDumps\\LaraDumpsServiceProvider"
                    ]
                }
            },
            "autoload": {
                "files": [
                    "src/functions.php"
                ],
                "psr-4": {
                    "LaraDumps\\LaraDumps\\": "src/"
                }
            },
            "notification-url": "https://packagist.org/downloads/",
            "license": [
                "MIT"
            ],
            "authors": [
                {
                    "name": "Luan Freitas",
                    "email": "luanfreitas10@protonmail.com",
                    "role": "Developer"
                }
            ],
            "description": "LaraDumps is a friendly app designed to boost your Laravel PHP coding and debugging experience.",
            "homepage": "https://github.com/laradumps/laradumps",
            "support": {
                "issues": "https://github.com/laradumps/laradumps/issues",
                "source": "https://github.com/laradumps/laradumps/tree/v4.5.1"
            },
            "funding": [
                {
                    "url": "https://github.com/luanfreitasdev",
                    "type": "github"
                }
            ],
            "time": "2025-09-01T23:06:29+00:00"
        },
        {
            "name": "laradumps/laradumps-core",
            "version": "v3.2.6",
            "source": {
                "type": "git",
                "url": "https://github.com/laradumps/laradumps-core.git",
                "reference": "b5df14006570d16409f271db938a850f67ac78d7"
            },
            "dist": {
                "type": "zip",
                "url": "https://api.github.com/repos/laradumps/laradumps-core/zipball/b5df14006570d16409f271db938a850f67ac78d7",
                "reference": "b5df14006570d16409f271db938a850f67ac78d7",
                "shasum": ""
            },
            "require": {
                "ext-curl": "*",
                "nunomaduro/termwind": "^1.15|^2.0",
                "php": "^8.1",
                "ramsey/uuid": "^4.7.5",
                "spatie/backtrace": "^1.5",
                "symfony/console": "^5.4|^6.4|^7.0",
                "symfony/finder": "^5.4|^6.4|^7.0",
                "symfony/process": "^5.4|^6.4|^7.0",
                "symfony/var-dumper": "^5.4|^6.4|^7.0",
                "symfony/yaml": "^5.4|^6.4|^7.0"
            },
            "require-dev": {
                "illuminate/support": "^10.46",
                "laravel/pint": "^1.13.7",
                "pestphp/pest": "^2.0|^3.0",
                "phpstan/phpstan": "^1.10.50"
            },
            "bin": [
                "bin/laradumps"
            ],
            "type": "library",
            "autoload": {
                "files": [
                    "src/functions.php"
                ],
                "psr-4": {
                    "LaraDumps\\LaraDumpsCore\\": "src/"
                }
            },
            "notification-url": "https://packagist.org/downloads/",
            "license": [
                "MIT"
            ],
            "authors": [
                {
                    "name": "Luan Freitas",
                    "email": "luanfreitas10@protonmail.com",
                    "role": "Developer"
                }
            ],
            "description": "LaraDumps is a friendly app designed to boost your Laravel / PHP coding and debugging experience.",
            "homepage": "https://github.com/laradumps/laradumps-core",
            "support": {
                "issues": "https://github.com/laradumps/laradumps-core/issues",
                "source": "https://github.com/laradumps/laradumps-core/tree/v3.2.6"
            },
            "funding": [
                {
                    "url": "https://github.com/luanfreitasdev",
                    "type": "github"
                }
            ],
            "time": "2025-08-25T22:45:46+00:00"
        },
        {
            "name": "laravel/boost",
            "version": "v1.1.4",
            "source": {
                "type": "git",
                "url": "https://github.com/laravel/boost.git",
                "reference": "70f909465bf73dad7e791fad8b7716b3b2712076"
            },
            "dist": {
                "type": "zip",
                "url": "https://api.github.com/repos/laravel/boost/zipball/70f909465bf73dad7e791fad8b7716b3b2712076",
                "reference": "70f909465bf73dad7e791fad8b7716b3b2712076",
                "shasum": ""
            },
            "require": {
                "guzzlehttp/guzzle": "^7.9",
                "illuminate/console": "^10.0|^11.0|^12.0",
                "illuminate/contracts": "^10.0|^11.0|^12.0",
                "illuminate/routing": "^10.0|^11.0|^12.0",
                "illuminate/support": "^10.0|^11.0|^12.0",
                "laravel/mcp": "^0.1.1",
                "laravel/prompts": "^0.1.9|^0.3",
                "laravel/roster": "^0.2.5",
                "php": "^8.1"
            },
            "require-dev": {
                "laravel/pint": "^1.14",
                "mockery/mockery": "^1.6",
                "orchestra/testbench": "^8.22.0|^9.0|^10.0",
                "pestphp/pest": "^2.0|^3.0",
                "phpstan/phpstan": "^2.0"
            },
            "type": "library",
            "extra": {
                "laravel": {
                    "providers": [
                        "Laravel\\Boost\\BoostServiceProvider"
                    ]
                },
                "branch-alias": {
                    "dev-master": "1.x-dev"
                }
            },
            "autoload": {
                "psr-4": {
                    "Laravel\\Boost\\": "src/"
                }
            },
            "notification-url": "https://packagist.org/downloads/",
            "license": [
                "MIT"
            ],
            "description": "Laravel Boost accelerates AI-assisted development to generate high-quality, Laravel-specific code.",
            "homepage": "https://github.com/laravel/boost",
            "keywords": [
                "ai",
                "dev",
                "laravel"
            ],
            "support": {
                "issues": "https://github.com/laravel/boost/issues",
                "source": "https://github.com/laravel/boost"
            },
            "time": "2025-09-04T12:16:09+00:00"
        },
        {
            "name": "laravel/mcp",
            "version": "v0.1.1",
            "source": {
                "type": "git",
                "url": "https://github.com/laravel/mcp.git",
                "reference": "6d6284a491f07c74d34f48dfd999ed52c567c713"
            },
            "dist": {
                "type": "zip",
                "url": "https://api.github.com/repos/laravel/mcp/zipball/6d6284a491f07c74d34f48dfd999ed52c567c713",
                "reference": "6d6284a491f07c74d34f48dfd999ed52c567c713",
                "shasum": ""
            },
            "require": {
                "illuminate/console": "^10.0|^11.0|^12.0",
                "illuminate/contracts": "^10.0|^11.0|^12.0",
                "illuminate/http": "^10.0|^11.0|^12.0",
                "illuminate/routing": "^10.0|^11.0|^12.0",
                "illuminate/support": "^10.0|^11.0|^12.0",
                "illuminate/validation": "^10.0|^11.0|^12.0",
                "php": "^8.1|^8.2"
            },
            "require-dev": {
                "laravel/pint": "^1.14",
                "orchestra/testbench": "^8.22.0|^9.0|^10.0",
                "phpstan/phpstan": "^2.0"
            },
            "type": "library",
            "extra": {
                "laravel": {
                    "aliases": {
                        "Mcp": "Laravel\\Mcp\\Server\\Facades\\Mcp"
                    },
                    "providers": [
                        "Laravel\\Mcp\\Server\\McpServiceProvider"
                    ]
                }
            },
            "autoload": {
                "psr-4": {
                    "Laravel\\Mcp\\": "src/",
                    "Workbench\\App\\": "workbench/app/",
                    "Laravel\\Mcp\\Tests\\": "tests/",
                    "Laravel\\Mcp\\Server\\": "src/Server/"
                }
            },
            "notification-url": "https://packagist.org/downloads/",
            "license": [
                "MIT"
            ],
            "description": "The easiest way to add MCP servers to your Laravel app.",
            "homepage": "https://github.com/laravel/mcp",
            "keywords": [
                "dev",
                "laravel",
                "mcp"
            ],
            "support": {
                "issues": "https://github.com/laravel/mcp/issues",
                "source": "https://github.com/laravel/mcp"
            },
            "time": "2025-08-16T09:50:43+00:00"
        },
        {
            "name": "laravel/pail",
            "version": "v1.2.3",
            "source": {
                "type": "git",
                "url": "https://github.com/laravel/pail.git",
                "reference": "8cc3d575c1f0e57eeb923f366a37528c50d2385a"
            },
            "dist": {
                "type": "zip",
                "url": "https://api.github.com/repos/laravel/pail/zipball/8cc3d575c1f0e57eeb923f366a37528c50d2385a",
                "reference": "8cc3d575c1f0e57eeb923f366a37528c50d2385a",
                "shasum": ""
            },
            "require": {
                "ext-mbstring": "*",
                "illuminate/console": "^10.24|^11.0|^12.0",
                "illuminate/contracts": "^10.24|^11.0|^12.0",
                "illuminate/log": "^10.24|^11.0|^12.0",
                "illuminate/process": "^10.24|^11.0|^12.0",
                "illuminate/support": "^10.24|^11.0|^12.0",
                "nunomaduro/termwind": "^1.15|^2.0",
                "php": "^8.2",
                "symfony/console": "^6.0|^7.0"
            },
            "require-dev": {
                "laravel/framework": "^10.24|^11.0|^12.0",
                "laravel/pint": "^1.13",
                "orchestra/testbench-core": "^8.13|^9.0|^10.0",
                "pestphp/pest": "^2.20|^3.0",
                "pestphp/pest-plugin-type-coverage": "^2.3|^3.0",
                "phpstan/phpstan": "^1.12.27",
                "symfony/var-dumper": "^6.3|^7.0"
            },
            "type": "library",
            "extra": {
                "laravel": {
                    "providers": [
                        "Laravel\\Pail\\PailServiceProvider"
                    ]
                },
                "branch-alias": {
                    "dev-main": "1.x-dev"
                }
            },
            "autoload": {
                "psr-4": {
                    "Laravel\\Pail\\": "src/"
                }
            },
            "notification-url": "https://packagist.org/downloads/",
            "license": [
                "MIT"
            ],
            "authors": [
                {
                    "name": "Taylor Otwell",
                    "email": "taylor@laravel.com"
                },
                {
                    "name": "Nuno Maduro",
                    "email": "enunomaduro@gmail.com"
                }
            ],
            "description": "Easily delve into your Laravel application's log files directly from the command line.",
            "homepage": "https://github.com/laravel/pail",
            "keywords": [
                "dev",
                "laravel",
                "logs",
                "php",
                "tail"
            ],
            "support": {
                "issues": "https://github.com/laravel/pail/issues",
                "source": "https://github.com/laravel/pail"
            },
            "time": "2025-06-05T13:55:57+00:00"
        },
        {
            "name": "laravel/pint",
            "version": "v1.24.0",
            "source": {
                "type": "git",
                "url": "https://github.com/laravel/pint.git",
                "reference": "0345f3b05f136801af8c339f9d16ef29e6b4df8a"
            },
            "dist": {
                "type": "zip",
                "url": "https://api.github.com/repos/laravel/pint/zipball/0345f3b05f136801af8c339f9d16ef29e6b4df8a",
                "reference": "0345f3b05f136801af8c339f9d16ef29e6b4df8a",
                "shasum": ""
            },
            "require": {
                "ext-json": "*",
                "ext-mbstring": "*",
                "ext-tokenizer": "*",
                "ext-xml": "*",
                "php": "^8.2.0"
            },
            "require-dev": {
                "friendsofphp/php-cs-fixer": "^3.82.2",
                "illuminate/view": "^11.45.1",
                "larastan/larastan": "^3.5.0",
                "laravel-zero/framework": "^11.45.0",
                "mockery/mockery": "^1.6.12",
                "nunomaduro/termwind": "^2.3.1",
                "pestphp/pest": "^2.36.0"
            },
            "bin": [
                "builds/pint"
            ],
            "type": "project",
            "autoload": {
                "files": [
                    "overrides/Runner/Parallel/ProcessFactory.php"
                ],
                "psr-4": {
                    "App\\": "app/",
                    "Database\\Seeders\\": "database/seeders/",
                    "Database\\Factories\\": "database/factories/"
                }
            },
            "notification-url": "https://packagist.org/downloads/",
            "license": [
                "MIT"
            ],
            "authors": [
                {
                    "name": "Nuno Maduro",
                    "email": "enunomaduro@gmail.com"
                }
            ],
            "description": "An opinionated code formatter for PHP.",
            "homepage": "https://laravel.com",
            "keywords": [
                "format",
                "formatter",
                "lint",
                "linter",
                "php"
            ],
            "support": {
                "issues": "https://github.com/laravel/pint/issues",
                "source": "https://github.com/laravel/pint"
            },
            "time": "2025-07-10T18:09:32+00:00"
        },
        {
            "name": "laravel/roster",
            "version": "v0.2.6",
            "source": {
                "type": "git",
                "url": "https://github.com/laravel/roster.git",
                "reference": "5615acdf860c5a5c61d04aba44f2d3312550c514"
            },
            "dist": {
                "type": "zip",
                "url": "https://api.github.com/repos/laravel/roster/zipball/5615acdf860c5a5c61d04aba44f2d3312550c514",
                "reference": "5615acdf860c5a5c61d04aba44f2d3312550c514",
                "shasum": ""
            },
            "require": {
                "illuminate/console": "^10.0|^11.0|^12.0",
                "illuminate/contracts": "^10.0|^11.0|^12.0",
                "illuminate/routing": "^10.0|^11.0|^12.0",
                "illuminate/support": "^10.0|^11.0|^12.0",
                "php": "^8.1|^8.2",
                "symfony/yaml": "^6.4|^7.2"
            },
            "require-dev": {
                "laravel/pint": "^1.14",
                "mockery/mockery": "^1.6",
                "orchestra/testbench": "^8.22.0|^9.0|^10.0",
                "pestphp/pest": "^2.0|^3.0",
                "phpstan/phpstan": "^2.0"
            },
            "type": "library",
            "extra": {
                "laravel": {
                    "providers": [
                        "Laravel\\Roster\\RosterServiceProvider"
                    ]
                },
                "branch-alias": {
                    "dev-master": "1.x-dev"
                }
            },
            "autoload": {
                "psr-4": {
                    "Laravel\\Roster\\": "src/"
                }
            },
            "notification-url": "https://packagist.org/downloads/",
            "license": [
                "MIT"
            ],
            "description": "Detect packages & approaches in use within a Laravel project",
            "homepage": "https://github.com/laravel/roster",
            "keywords": [
                "dev",
                "laravel"
            ],
            "support": {
                "issues": "https://github.com/laravel/roster/issues",
                "source": "https://github.com/laravel/roster"
            },
            "time": "2025-09-04T07:31:39+00:00"
        },
        {
            "name": "laravel/sail",
            "version": "v1.45.0",
            "source": {
                "type": "git",
                "url": "https://github.com/laravel/sail.git",
                "reference": "019a2933ff4a9199f098d4259713f9bc266a874e"
            },
            "dist": {
                "type": "zip",
                "url": "https://api.github.com/repos/laravel/sail/zipball/019a2933ff4a9199f098d4259713f9bc266a874e",
                "reference": "019a2933ff4a9199f098d4259713f9bc266a874e",
                "shasum": ""
            },
            "require": {
                "illuminate/console": "^9.52.16|^10.0|^11.0|^12.0",
                "illuminate/contracts": "^9.52.16|^10.0|^11.0|^12.0",
                "illuminate/support": "^9.52.16|^10.0|^11.0|^12.0",
                "php": "^8.0",
                "symfony/console": "^6.0|^7.0",
                "symfony/yaml": "^6.0|^7.0"
            },
            "require-dev": {
                "orchestra/testbench": "^7.0|^8.0|^9.0|^10.0",
                "phpstan/phpstan": "^1.10"
            },
            "bin": [
                "bin/sail"
            ],
            "type": "library",
            "extra": {
                "laravel": {
                    "providers": [
                        "Laravel\\Sail\\SailServiceProvider"
                    ]
                }
            },
            "autoload": {
                "psr-4": {
                    "Laravel\\Sail\\": "src/"
                }
            },
            "notification-url": "https://packagist.org/downloads/",
            "license": [
                "MIT"
            ],
            "authors": [
                {
                    "name": "Taylor Otwell",
                    "email": "taylor@laravel.com"
                }
            ],
            "description": "Docker files for running a basic Laravel application.",
            "keywords": [
                "docker",
                "laravel"
            ],
            "support": {
                "issues": "https://github.com/laravel/sail/issues",
                "source": "https://github.com/laravel/sail"
            },
            "time": "2025-08-25T19:28:31+00:00"
        },
        {
            "name": "laravel/telescope",
            "version": "v5.11.3",
            "source": {
                "type": "git",
                "url": "https://github.com/laravel/telescope.git",
                "reference": "7684604e104e7755b70dcacfeee06888e2470689"
            },
            "dist": {
                "type": "zip",
                "url": "https://api.github.com/repos/laravel/telescope/zipball/7684604e104e7755b70dcacfeee06888e2470689",
                "reference": "7684604e104e7755b70dcacfeee06888e2470689",
                "shasum": ""
            },
            "require": {
                "ext-json": "*",
                "laravel/framework": "^8.37|^9.0|^10.0|^11.0|^12.0",
                "php": "^8.0",
                "symfony/console": "^5.3|^6.0|^7.0",
                "symfony/var-dumper": "^5.0|^6.0|^7.0"
            },
            "require-dev": {
                "ext-gd": "*",
                "guzzlehttp/guzzle": "^6.0|^7.0",
                "laravel/octane": "^1.4|^2.0|dev-develop",
                "orchestra/testbench": "^6.40|^7.37|^8.17|^9.0|^10.0",
                "phpstan/phpstan": "^1.10",
                "phpunit/phpunit": "^9.0|^10.5|^11.5"
            },
            "type": "library",
            "extra": {
                "laravel": {
                    "providers": [
                        "Laravel\\Telescope\\TelescopeServiceProvider"
                    ]
                }
            },
            "autoload": {
                "psr-4": {
                    "Laravel\\Telescope\\": "src/",
                    "Laravel\\Telescope\\Database\\Factories\\": "database/factories/"
                }
            },
            "notification-url": "https://packagist.org/downloads/",
            "license": [
                "MIT"
            ],
            "authors": [
                {
                    "name": "Taylor Otwell",
                    "email": "taylor@laravel.com"
                },
                {
                    "name": "Mohamed Said",
                    "email": "mohamed@laravel.com"
                }
            ],
            "description": "An elegant debug assistant for the Laravel framework.",
            "keywords": [
                "debugging",
                "laravel",
                "monitoring"
            ],
            "support": {
                "issues": "https://github.com/laravel/telescope/issues",
                "source": "https://github.com/laravel/telescope/tree/v5.11.3"
            },
            "time": "2025-08-21T14:25:40+00:00"
        },
        {
            "name": "mockery/mockery",
            "version": "1.6.12",
            "source": {
                "type": "git",
                "url": "https://github.com/mockery/mockery.git",
                "reference": "1f4efdd7d3beafe9807b08156dfcb176d18f1699"
            },
            "dist": {
                "type": "zip",
                "url": "https://api.github.com/repos/mockery/mockery/zipball/1f4efdd7d3beafe9807b08156dfcb176d18f1699",
                "reference": "1f4efdd7d3beafe9807b08156dfcb176d18f1699",
                "shasum": ""
            },
            "require": {
                "hamcrest/hamcrest-php": "^2.0.1",
                "lib-pcre": ">=7.0",
                "php": ">=7.3"
            },
            "conflict": {
                "phpunit/phpunit": "<8.0"
            },
            "require-dev": {
                "phpunit/phpunit": "^8.5 || ^9.6.17",
                "symplify/easy-coding-standard": "^12.1.14"
            },
            "type": "library",
            "autoload": {
                "files": [
                    "library/helpers.php",
                    "library/Mockery.php"
                ],
                "psr-4": {
                    "Mockery\\": "library/Mockery"
                }
            },
            "notification-url": "https://packagist.org/downloads/",
            "license": [
                "BSD-3-Clause"
            ],
            "authors": [
                {
                    "name": "Pádraic Brady",
                    "email": "padraic.brady@gmail.com",
                    "homepage": "https://github.com/padraic",
                    "role": "Author"
                },
                {
                    "name": "Dave Marshall",
                    "email": "dave.marshall@atstsolutions.co.uk",
                    "homepage": "https://davedevelopment.co.uk",
                    "role": "Developer"
                },
                {
                    "name": "Nathanael Esayeas",
                    "email": "nathanael.esayeas@protonmail.com",
                    "homepage": "https://github.com/ghostwriter",
                    "role": "Lead Developer"
                }
            ],
            "description": "Mockery is a simple yet flexible PHP mock object framework",
            "homepage": "https://github.com/mockery/mockery",
            "keywords": [
                "BDD",
                "TDD",
                "library",
                "mock",
                "mock objects",
                "mockery",
                "stub",
                "test",
                "test double",
                "testing"
            ],
            "support": {
                "docs": "https://docs.mockery.io/",
                "issues": "https://github.com/mockery/mockery/issues",
                "rss": "https://github.com/mockery/mockery/releases.atom",
                "security": "https://github.com/mockery/mockery/security/advisories",
                "source": "https://github.com/mockery/mockery"
            },
            "time": "2024-05-16T03:13:13+00:00"
        },
        {
            "name": "myclabs/deep-copy",
            "version": "1.13.4",
            "source": {
                "type": "git",
                "url": "https://github.com/myclabs/DeepCopy.git",
                "reference": "07d290f0c47959fd5eed98c95ee5602db07e0b6a"
            },
            "dist": {
                "type": "zip",
                "url": "https://api.github.com/repos/myclabs/DeepCopy/zipball/07d290f0c47959fd5eed98c95ee5602db07e0b6a",
                "reference": "07d290f0c47959fd5eed98c95ee5602db07e0b6a",
                "shasum": ""
            },
            "require": {
                "php": "^7.1 || ^8.0"
            },
            "conflict": {
                "doctrine/collections": "<1.6.8",
                "doctrine/common": "<2.13.3 || >=3 <3.2.2"
            },
            "require-dev": {
                "doctrine/collections": "^1.6.8",
                "doctrine/common": "^2.13.3 || ^3.2.2",
                "phpspec/prophecy": "^1.10",
                "phpunit/phpunit": "^7.5.20 || ^8.5.23 || ^9.5.13"
            },
            "type": "library",
            "autoload": {
                "files": [
                    "src/DeepCopy/deep_copy.php"
                ],
                "psr-4": {
                    "DeepCopy\\": "src/DeepCopy/"
                }
            },
            "notification-url": "https://packagist.org/downloads/",
            "license": [
                "MIT"
            ],
            "description": "Create deep copies (clones) of your objects",
            "keywords": [
                "clone",
                "copy",
                "duplicate",
                "object",
                "object graph"
            ],
            "support": {
                "issues": "https://github.com/myclabs/DeepCopy/issues",
                "source": "https://github.com/myclabs/DeepCopy/tree/1.13.4"
            },
            "funding": [
                {
                    "url": "https://tidelift.com/funding/github/packagist/myclabs/deep-copy",
                    "type": "tidelift"
                }
            ],
            "time": "2025-08-01T08:46:24+00:00"
        },
        {
            "name": "nunomaduro/collision",
            "version": "v8.8.2",
            "source": {
                "type": "git",
                "url": "https://github.com/nunomaduro/collision.git",
                "reference": "60207965f9b7b7a4ce15a0f75d57f9dadb105bdb"
            },
            "dist": {
                "type": "zip",
                "url": "https://api.github.com/repos/nunomaduro/collision/zipball/60207965f9b7b7a4ce15a0f75d57f9dadb105bdb",
                "reference": "60207965f9b7b7a4ce15a0f75d57f9dadb105bdb",
                "shasum": ""
            },
            "require": {
                "filp/whoops": "^2.18.1",
                "nunomaduro/termwind": "^2.3.1",
                "php": "^8.2.0",
                "symfony/console": "^7.3.0"
            },
            "conflict": {
                "laravel/framework": "<11.44.2 || >=13.0.0",
                "phpunit/phpunit": "<11.5.15 || >=13.0.0"
            },
            "require-dev": {
                "brianium/paratest": "^7.8.3",
                "larastan/larastan": "^3.4.2",
                "laravel/framework": "^11.44.2 || ^12.18",
                "laravel/pint": "^1.22.1",
                "laravel/sail": "^1.43.1",
                "laravel/sanctum": "^4.1.1",
                "laravel/tinker": "^2.10.1",
                "orchestra/testbench-core": "^9.12.0 || ^10.4",
                "pestphp/pest": "^3.8.2",
                "sebastian/environment": "^7.2.1 || ^8.0"
            },
            "type": "library",
            "extra": {
                "laravel": {
                    "providers": [
                        "NunoMaduro\\Collision\\Adapters\\Laravel\\CollisionServiceProvider"
                    ]
                },
                "branch-alias": {
                    "dev-8.x": "8.x-dev"
                }
            },
            "autoload": {
                "files": [
                    "./src/Adapters/Phpunit/Autoload.php"
                ],
                "psr-4": {
                    "NunoMaduro\\Collision\\": "src/"
                }
            },
            "notification-url": "https://packagist.org/downloads/",
            "license": [
                "MIT"
            ],
            "authors": [
                {
                    "name": "Nuno Maduro",
                    "email": "enunomaduro@gmail.com"
                }
            ],
            "description": "Cli error handling for console/command-line PHP applications.",
            "keywords": [
                "artisan",
                "cli",
                "command-line",
                "console",
                "dev",
                "error",
                "handling",
                "laravel",
                "laravel-zero",
                "php",
                "symfony"
            ],
            "support": {
                "issues": "https://github.com/nunomaduro/collision/issues",
                "source": "https://github.com/nunomaduro/collision"
            },
            "funding": [
                {
                    "url": "https://www.paypal.com/paypalme/enunomaduro",
                    "type": "custom"
                },
                {
                    "url": "https://github.com/nunomaduro",
                    "type": "github"
                },
                {
                    "url": "https://www.patreon.com/nunomaduro",
                    "type": "patreon"
                }
            ],
            "time": "2025-06-25T02:12:12+00:00"
        },
        {
            "name": "pestphp/pest",
            "version": "v4.0.4",
            "source": {
                "type": "git",
                "url": "https://github.com/pestphp/pest.git",
                "reference": "47fb1d77631d608022cc7af96cac90ac741c8394"
            },
            "dist": {
                "type": "zip",
                "url": "https://api.github.com/repos/pestphp/pest/zipball/47fb1d77631d608022cc7af96cac90ac741c8394",
                "reference": "47fb1d77631d608022cc7af96cac90ac741c8394",
                "shasum": ""
            },
            "require": {
                "brianium/paratest": "^7.11.2",
                "nunomaduro/collision": "^8.8.2",
                "nunomaduro/termwind": "^2.3.1",
                "pestphp/pest-plugin": "^4.0.0",
                "pestphp/pest-plugin-arch": "^4.0.0",
                "pestphp/pest-plugin-mutate": "^4.0.1",
                "pestphp/pest-plugin-profanity": "^4.0.1",
                "php": "^8.3.0",
                "phpunit/phpunit": "^12.3.7",
                "symfony/process": "^7.3.0"
            },
            "conflict": {
                "filp/whoops": "<2.18.3",
                "phpunit/phpunit": ">12.3.7",
                "sebastian/exporter": "<7.0.0",
                "webmozart/assert": "<1.11.0"
            },
            "require-dev": {
                "pestphp/pest-dev-tools": "^4.0.0",
                "pestphp/pest-plugin-browser": "^4.0.2",
                "pestphp/pest-plugin-type-coverage": "^4.0.2",
                "psy/psysh": "^0.12.10"
            },
            "bin": [
                "bin/pest"
            ],
            "type": "library",
            "extra": {
                "pest": {
                    "plugins": [
                        "Pest\\Mutate\\Plugins\\Mutate",
                        "Pest\\Plugins\\Configuration",
                        "Pest\\Plugins\\Bail",
                        "Pest\\Plugins\\Cache",
                        "Pest\\Plugins\\Coverage",
                        "Pest\\Plugins\\Init",
                        "Pest\\Plugins\\Environment",
                        "Pest\\Plugins\\Help",
                        "Pest\\Plugins\\Memory",
                        "Pest\\Plugins\\Only",
                        "Pest\\Plugins\\Printer",
                        "Pest\\Plugins\\ProcessIsolation",
                        "Pest\\Plugins\\Profile",
                        "Pest\\Plugins\\Retry",
                        "Pest\\Plugins\\Snapshot",
                        "Pest\\Plugins\\Verbose",
                        "Pest\\Plugins\\Version",
                        "Pest\\Plugins\\Shard",
                        "Pest\\Plugins\\Parallel"
                    ]
                },
                "phpstan": {
                    "includes": [
                        "extension.neon"
                    ]
                }
            },
            "autoload": {
                "files": [
                    "src/Functions.php",
                    "src/Pest.php"
                ],
                "psr-4": {
                    "Pest\\": "src/"
                }
            },
            "notification-url": "https://packagist.org/downloads/",
            "license": [
                "MIT"
            ],
            "authors": [
                {
                    "name": "Nuno Maduro",
                    "email": "enunomaduro@gmail.com"
                }
            ],
            "description": "The elegant PHP Testing Framework.",
            "keywords": [
                "framework",
                "pest",
                "php",
                "test",
                "testing",
                "unit"
            ],
            "support": {
                "issues": "https://github.com/pestphp/pest/issues",
                "source": "https://github.com/pestphp/pest/tree/v4.0.4"
            },
            "funding": [
                {
                    "url": "https://www.paypal.com/paypalme/enunomaduro",
                    "type": "custom"
                },
                {
                    "url": "https://github.com/nunomaduro",
                    "type": "github"
                }
            ],
            "time": "2025-08-28T18:19:42+00:00"
        },
        {
            "name": "pestphp/pest-plugin",
            "version": "v4.0.0",
            "source": {
                "type": "git",
                "url": "https://github.com/pestphp/pest-plugin.git",
                "reference": "9d4b93d7f73d3f9c3189bb22c220fef271cdf568"
            },
            "dist": {
                "type": "zip",
                "url": "https://api.github.com/repos/pestphp/pest-plugin/zipball/9d4b93d7f73d3f9c3189bb22c220fef271cdf568",
                "reference": "9d4b93d7f73d3f9c3189bb22c220fef271cdf568",
                "shasum": ""
            },
            "require": {
                "composer-plugin-api": "^2.0.0",
                "composer-runtime-api": "^2.2.2",
                "php": "^8.3"
            },
            "conflict": {
                "pestphp/pest": "<4.0.0"
            },
            "require-dev": {
                "composer/composer": "^2.8.10",
                "pestphp/pest": "^4.0.0",
                "pestphp/pest-dev-tools": "^4.0.0"
            },
            "type": "composer-plugin",
            "extra": {
                "class": "Pest\\Plugin\\Manager"
            },
            "autoload": {
                "psr-4": {
                    "Pest\\Plugin\\": "src/"
                }
            },
            "notification-url": "https://packagist.org/downloads/",
            "license": [
                "MIT"
            ],
            "description": "The Pest plugin manager",
            "keywords": [
                "framework",
                "manager",
                "pest",
                "php",
                "plugin",
                "test",
                "testing",
                "unit"
            ],
            "support": {
                "source": "https://github.com/pestphp/pest-plugin/tree/v4.0.0"
            },
            "funding": [
                {
                    "url": "https://www.paypal.com/cgi-bin/webscr?cmd=_s-xclick&hosted_button_id=66BYDWAT92N6L",
                    "type": "custom"
                },
                {
                    "url": "https://github.com/nunomaduro",
                    "type": "github"
                },
                {
                    "url": "https://www.patreon.com/nunomaduro",
                    "type": "patreon"
                }
            ],
            "time": "2025-08-20T12:35:58+00:00"
        },
        {
            "name": "pestphp/pest-plugin-arch",
            "version": "v4.0.0",
            "source": {
                "type": "git",
                "url": "https://github.com/pestphp/pest-plugin-arch.git",
                "reference": "25bb17e37920ccc35cbbcda3b00d596aadf3e58d"
            },
            "dist": {
                "type": "zip",
                "url": "https://api.github.com/repos/pestphp/pest-plugin-arch/zipball/25bb17e37920ccc35cbbcda3b00d596aadf3e58d",
                "reference": "25bb17e37920ccc35cbbcda3b00d596aadf3e58d",
                "shasum": ""
            },
            "require": {
                "pestphp/pest-plugin": "^4.0.0",
                "php": "^8.3",
                "ta-tikoma/phpunit-architecture-test": "^0.8.5"
            },
            "require-dev": {
                "pestphp/pest": "^4.0.0",
                "pestphp/pest-dev-tools": "^4.0.0"
            },
            "type": "library",
            "extra": {
                "pest": {
                    "plugins": [
                        "Pest\\Arch\\Plugin"
                    ]
                }
            },
            "autoload": {
                "files": [
                    "src/Autoload.php"
                ],
                "psr-4": {
                    "Pest\\Arch\\": "src/"
                }
            },
            "notification-url": "https://packagist.org/downloads/",
            "license": [
                "MIT"
            ],
            "description": "The Arch plugin for Pest PHP.",
            "keywords": [
                "arch",
                "architecture",
                "framework",
                "pest",
                "php",
                "plugin",
                "test",
                "testing",
                "unit"
            ],
            "support": {
                "source": "https://github.com/pestphp/pest-plugin-arch/tree/v4.0.0"
            },
            "funding": [
                {
                    "url": "https://www.paypal.com/paypalme/enunomaduro",
                    "type": "custom"
                },
                {
                    "url": "https://github.com/nunomaduro",
                    "type": "github"
                }
            ],
            "time": "2025-08-20T13:10:51+00:00"
        },
        {
            "name": "pestphp/pest-plugin-laravel",
            "version": "v4.0.0",
            "source": {
                "type": "git",
                "url": "https://github.com/pestphp/pest-plugin-laravel.git",
                "reference": "e12a07046b826a40b1c8632fd7b80d6b8d7b628e"
            },
            "dist": {
                "type": "zip",
                "url": "https://api.github.com/repos/pestphp/pest-plugin-laravel/zipball/e12a07046b826a40b1c8632fd7b80d6b8d7b628e",
                "reference": "e12a07046b826a40b1c8632fd7b80d6b8d7b628e",
                "shasum": ""
            },
            "require": {
                "laravel/framework": "^11.45.2|^12.25.0",
                "pestphp/pest": "^4.0.0",
                "php": "^8.3.0"
            },
            "require-dev": {
                "laravel/dusk": "^8.3.3",
                "orchestra/testbench": "^9.13.0|^10.5.0",
                "pestphp/pest-dev-tools": "^4.0.0"
            },
            "type": "library",
            "extra": {
                "pest": {
                    "plugins": [
                        "Pest\\Laravel\\Plugin"
                    ]
                },
                "laravel": {
                    "providers": [
                        "Pest\\Laravel\\PestServiceProvider"
                    ]
                }
            },
            "autoload": {
                "files": [
                    "src/Autoload.php"
                ],
                "psr-4": {
                    "Pest\\Laravel\\": "src/"
                }
            },
            "notification-url": "https://packagist.org/downloads/",
            "license": [
                "MIT"
            ],
            "description": "The Pest Laravel Plugin",
            "keywords": [
                "framework",
                "laravel",
                "pest",
                "php",
                "test",
                "testing",
                "unit"
            ],
            "support": {
                "source": "https://github.com/pestphp/pest-plugin-laravel/tree/v4.0.0"
            },
            "funding": [
                {
                    "url": "https://www.paypal.com/paypalme/enunomaduro",
                    "type": "custom"
                },
                {
                    "url": "https://github.com/nunomaduro",
                    "type": "github"
                }
            ],
            "time": "2025-08-20T12:46:37+00:00"
        },
        {
            "name": "pestphp/pest-plugin-mutate",
            "version": "v4.0.1",
            "source": {
                "type": "git",
                "url": "https://github.com/pestphp/pest-plugin-mutate.git",
                "reference": "d9b32b60b2385e1688a68cc227594738ec26d96c"
            },
            "dist": {
                "type": "zip",
                "url": "https://api.github.com/repos/pestphp/pest-plugin-mutate/zipball/d9b32b60b2385e1688a68cc227594738ec26d96c",
                "reference": "d9b32b60b2385e1688a68cc227594738ec26d96c",
                "shasum": ""
            },
            "require": {
                "nikic/php-parser": "^5.6.1",
                "pestphp/pest-plugin": "^4.0.0",
                "php": "^8.3",
                "psr/simple-cache": "^3.0.0"
            },
            "require-dev": {
                "pestphp/pest": "^4.0.0",
                "pestphp/pest-dev-tools": "^4.0.0",
                "pestphp/pest-plugin-type-coverage": "^4.0.0"
            },
            "type": "library",
            "autoload": {
                "psr-4": {
                    "Pest\\Mutate\\": "src/"
                }
            },
            "notification-url": "https://packagist.org/downloads/",
            "license": [
                "MIT"
            ],
            "authors": [
                {
                    "name": "Nuno Maduro",
                    "email": "enunomaduro@gmail.com"
                },
                {
                    "name": "Sandro Gehri",
                    "email": "sandrogehri@gmail.com"
                }
            ],
            "description": "Mutates your code to find untested cases",
            "keywords": [
                "framework",
                "mutate",
                "mutation",
                "pest",
                "php",
                "plugin",
                "test",
                "testing",
                "unit"
            ],
            "support": {
                "source": "https://github.com/pestphp/pest-plugin-mutate/tree/v4.0.1"
            },
            "funding": [
                {
                    "url": "https://www.paypal.com/paypalme/enunomaduro",
                    "type": "custom"
                },
                {
                    "url": "https://github.com/gehrisandro",
                    "type": "github"
                },
                {
                    "url": "https://github.com/nunomaduro",
                    "type": "github"
                }
            ],
            "time": "2025-08-21T20:19:25+00:00"
        },
        {
            "name": "pestphp/pest-plugin-profanity",
            "version": "v4.0.1",
            "source": {
                "type": "git",
                "url": "https://github.com/pestphp/pest-plugin-profanity.git",
                "reference": "823d5d8ae07a265c70f5e1a9ce50639543b0bf11"
            },
            "dist": {
                "type": "zip",
                "url": "https://api.github.com/repos/pestphp/pest-plugin-profanity/zipball/823d5d8ae07a265c70f5e1a9ce50639543b0bf11",
                "reference": "823d5d8ae07a265c70f5e1a9ce50639543b0bf11",
                "shasum": ""
            },
            "require": {
                "pestphp/pest-plugin": "^4.0.0",
                "php": "^8.3"
            },
            "require-dev": {
                "faissaloux/pest-plugin-inside": "^1.9",
                "pestphp/pest": "^4.0.0",
                "pestphp/pest-dev-tools": "^4.0.0"
            },
            "type": "library",
            "extra": {
                "pest": {
                    "plugins": [
                        "Pest\\Profanity\\Plugin"
                    ]
                }
            },
            "autoload": {
                "psr-4": {
                    "Pest\\Profanity\\": "src/"
                }
            },
            "notification-url": "https://packagist.org/downloads/",
            "license": [
                "MIT"
            ],
            "description": "The Pest Profanity Plugin",
            "keywords": [
                "framework",
                "pest",
                "php",
                "plugin",
                "profanity",
                "test",
                "testing",
                "unit"
            ],
            "support": {
                "source": "https://github.com/pestphp/pest-plugin-profanity/tree/v4.0.1"
            },
            "time": "2025-08-20T12:58:03+00:00"
        },
        {
            "name": "phar-io/manifest",
            "version": "2.0.4",
            "source": {
                "type": "git",
                "url": "https://github.com/phar-io/manifest.git",
                "reference": "54750ef60c58e43759730615a392c31c80e23176"
            },
            "dist": {
                "type": "zip",
                "url": "https://api.github.com/repos/phar-io/manifest/zipball/54750ef60c58e43759730615a392c31c80e23176",
                "reference": "54750ef60c58e43759730615a392c31c80e23176",
                "shasum": ""
            },
            "require": {
                "ext-dom": "*",
                "ext-libxml": "*",
                "ext-phar": "*",
                "ext-xmlwriter": "*",
                "phar-io/version": "^3.0.1",
                "php": "^7.2 || ^8.0"
            },
            "type": "library",
            "extra": {
                "branch-alias": {
                    "dev-master": "2.0.x-dev"
                }
            },
            "autoload": {
                "classmap": [
                    "src/"
                ]
            },
            "notification-url": "https://packagist.org/downloads/",
            "license": [
                "BSD-3-Clause"
            ],
            "authors": [
                {
                    "name": "Arne Blankerts",
                    "email": "arne@blankerts.de",
                    "role": "Developer"
                },
                {
                    "name": "Sebastian Heuer",
                    "email": "sebastian@phpeople.de",
                    "role": "Developer"
                },
                {
                    "name": "Sebastian Bergmann",
                    "email": "sebastian@phpunit.de",
                    "role": "Developer"
                }
            ],
            "description": "Component for reading phar.io manifest information from a PHP Archive (PHAR)",
            "support": {
                "issues": "https://github.com/phar-io/manifest/issues",
                "source": "https://github.com/phar-io/manifest/tree/2.0.4"
            },
            "funding": [
                {
                    "url": "https://github.com/theseer",
                    "type": "github"
                }
            ],
            "time": "2024-03-03T12:33:53+00:00"
        },
        {
            "name": "phar-io/version",
            "version": "3.2.1",
            "source": {
                "type": "git",
                "url": "https://github.com/phar-io/version.git",
                "reference": "4f7fd7836c6f332bb2933569e566a0d6c4cbed74"
            },
            "dist": {
                "type": "zip",
                "url": "https://api.github.com/repos/phar-io/version/zipball/4f7fd7836c6f332bb2933569e566a0d6c4cbed74",
                "reference": "4f7fd7836c6f332bb2933569e566a0d6c4cbed74",
                "shasum": ""
            },
            "require": {
                "php": "^7.2 || ^8.0"
            },
            "type": "library",
            "autoload": {
                "classmap": [
                    "src/"
                ]
            },
            "notification-url": "https://packagist.org/downloads/",
            "license": [
                "BSD-3-Clause"
            ],
            "authors": [
                {
                    "name": "Arne Blankerts",
                    "email": "arne@blankerts.de",
                    "role": "Developer"
                },
                {
                    "name": "Sebastian Heuer",
                    "email": "sebastian@phpeople.de",
                    "role": "Developer"
                },
                {
                    "name": "Sebastian Bergmann",
                    "email": "sebastian@phpunit.de",
                    "role": "Developer"
                }
            ],
            "description": "Library for handling version information and constraints",
            "support": {
                "issues": "https://github.com/phar-io/version/issues",
                "source": "https://github.com/phar-io/version/tree/3.2.1"
            },
            "time": "2022-02-21T01:04:05+00:00"
        },
        {
            "name": "phpdocumentor/reflection-common",
            "version": "2.2.0",
            "source": {
                "type": "git",
                "url": "https://github.com/phpDocumentor/ReflectionCommon.git",
                "reference": "1d01c49d4ed62f25aa84a747ad35d5a16924662b"
            },
            "dist": {
                "type": "zip",
                "url": "https://api.github.com/repos/phpDocumentor/ReflectionCommon/zipball/1d01c49d4ed62f25aa84a747ad35d5a16924662b",
                "reference": "1d01c49d4ed62f25aa84a747ad35d5a16924662b",
                "shasum": ""
            },
            "require": {
                "php": "^7.2 || ^8.0"
            },
            "type": "library",
            "extra": {
                "branch-alias": {
                    "dev-2.x": "2.x-dev"
                }
            },
            "autoload": {
                "psr-4": {
                    "phpDocumentor\\Reflection\\": "src/"
                }
            },
            "notification-url": "https://packagist.org/downloads/",
            "license": [
                "MIT"
            ],
            "authors": [
                {
                    "name": "Jaap van Otterdijk",
                    "email": "opensource@ijaap.nl"
                }
            ],
            "description": "Common reflection classes used by phpdocumentor to reflect the code structure",
            "homepage": "http://www.phpdoc.org",
            "keywords": [
                "FQSEN",
                "phpDocumentor",
                "phpdoc",
                "reflection",
                "static analysis"
            ],
            "support": {
                "issues": "https://github.com/phpDocumentor/ReflectionCommon/issues",
                "source": "https://github.com/phpDocumentor/ReflectionCommon/tree/2.x"
            },
            "time": "2020-06-27T09:03:43+00:00"
        },
        {
            "name": "phpdocumentor/reflection-docblock",
            "version": "5.6.3",
            "source": {
                "type": "git",
                "url": "https://github.com/phpDocumentor/ReflectionDocBlock.git",
                "reference": "94f8051919d1b0369a6bcc7931d679a511c03fe9"
            },
            "dist": {
                "type": "zip",
                "url": "https://api.github.com/repos/phpDocumentor/ReflectionDocBlock/zipball/94f8051919d1b0369a6bcc7931d679a511c03fe9",
                "reference": "94f8051919d1b0369a6bcc7931d679a511c03fe9",
                "shasum": ""
            },
            "require": {
                "doctrine/deprecations": "^1.1",
                "ext-filter": "*",
                "php": "^7.4 || ^8.0",
                "phpdocumentor/reflection-common": "^2.2",
                "phpdocumentor/type-resolver": "^1.7",
                "phpstan/phpdoc-parser": "^1.7|^2.0",
                "webmozart/assert": "^1.9.1"
            },
            "require-dev": {
                "mockery/mockery": "~1.3.5 || ~1.6.0",
                "phpstan/extension-installer": "^1.1",
                "phpstan/phpstan": "^1.8",
                "phpstan/phpstan-mockery": "^1.1",
                "phpstan/phpstan-webmozart-assert": "^1.2",
                "phpunit/phpunit": "^9.5",
                "psalm/phar": "^5.26"
            },
            "type": "library",
            "extra": {
                "branch-alias": {
                    "dev-master": "5.x-dev"
                }
            },
            "autoload": {
                "psr-4": {
                    "phpDocumentor\\Reflection\\": "src"
                }
            },
            "notification-url": "https://packagist.org/downloads/",
            "license": [
                "MIT"
            ],
            "authors": [
                {
                    "name": "Mike van Riel",
                    "email": "me@mikevanriel.com"
                },
                {
                    "name": "Jaap van Otterdijk",
                    "email": "opensource@ijaap.nl"
                }
            ],
            "description": "With this component, a library can provide support for annotations via DocBlocks or otherwise retrieve information that is embedded in a DocBlock.",
            "support": {
                "issues": "https://github.com/phpDocumentor/ReflectionDocBlock/issues",
                "source": "https://github.com/phpDocumentor/ReflectionDocBlock/tree/5.6.3"
            },
            "time": "2025-08-01T19:43:32+00:00"
        },
        {
            "name": "phpdocumentor/type-resolver",
            "version": "1.10.0",
            "source": {
                "type": "git",
                "url": "https://github.com/phpDocumentor/TypeResolver.git",
                "reference": "679e3ce485b99e84c775d28e2e96fade9a7fb50a"
            },
            "dist": {
                "type": "zip",
                "url": "https://api.github.com/repos/phpDocumentor/TypeResolver/zipball/679e3ce485b99e84c775d28e2e96fade9a7fb50a",
                "reference": "679e3ce485b99e84c775d28e2e96fade9a7fb50a",
                "shasum": ""
            },
            "require": {
                "doctrine/deprecations": "^1.0",
                "php": "^7.3 || ^8.0",
                "phpdocumentor/reflection-common": "^2.0",
                "phpstan/phpdoc-parser": "^1.18|^2.0"
            },
            "require-dev": {
                "ext-tokenizer": "*",
                "phpbench/phpbench": "^1.2",
                "phpstan/extension-installer": "^1.1",
                "phpstan/phpstan": "^1.8",
                "phpstan/phpstan-phpunit": "^1.1",
                "phpunit/phpunit": "^9.5",
                "rector/rector": "^0.13.9",
                "vimeo/psalm": "^4.25"
            },
            "type": "library",
            "extra": {
                "branch-alias": {
                    "dev-1.x": "1.x-dev"
                }
            },
            "autoload": {
                "psr-4": {
                    "phpDocumentor\\Reflection\\": "src"
                }
            },
            "notification-url": "https://packagist.org/downloads/",
            "license": [
                "MIT"
            ],
            "authors": [
                {
                    "name": "Mike van Riel",
                    "email": "me@mikevanriel.com"
                }
            ],
            "description": "A PSR-5 based resolver of Class names, Types and Structural Element Names",
            "support": {
                "issues": "https://github.com/phpDocumentor/TypeResolver/issues",
                "source": "https://github.com/phpDocumentor/TypeResolver/tree/1.10.0"
            },
            "time": "2024-11-09T15:12:26+00:00"
        },
        {
            "name": "phpstan/phpdoc-parser",
            "version": "2.3.0",
            "source": {
                "type": "git",
                "url": "https://github.com/phpstan/phpdoc-parser.git",
                "reference": "1e0cd5370df5dd2e556a36b9c62f62e555870495"
            },
            "dist": {
                "type": "zip",
                "url": "https://api.github.com/repos/phpstan/phpdoc-parser/zipball/1e0cd5370df5dd2e556a36b9c62f62e555870495",
                "reference": "1e0cd5370df5dd2e556a36b9c62f62e555870495",
                "shasum": ""
            },
            "require": {
                "php": "^7.4 || ^8.0"
            },
            "require-dev": {
                "doctrine/annotations": "^2.0",
                "nikic/php-parser": "^5.3.0",
                "php-parallel-lint/php-parallel-lint": "^1.2",
                "phpstan/extension-installer": "^1.0",
                "phpstan/phpstan": "^2.0",
                "phpstan/phpstan-phpunit": "^2.0",
                "phpstan/phpstan-strict-rules": "^2.0",
                "phpunit/phpunit": "^9.6",
                "symfony/process": "^5.2"
            },
            "type": "library",
            "autoload": {
                "psr-4": {
                    "PHPStan\\PhpDocParser\\": [
                        "src/"
                    ]
                }
            },
            "notification-url": "https://packagist.org/downloads/",
            "license": [
                "MIT"
            ],
            "description": "PHPDoc parser with support for nullable, intersection and generic types",
            "support": {
                "issues": "https://github.com/phpstan/phpdoc-parser/issues",
                "source": "https://github.com/phpstan/phpdoc-parser/tree/2.3.0"
            },
            "time": "2025-08-30T15:50:23+00:00"
        },
        {
            "name": "phpunit/php-code-coverage",
            "version": "12.3.6",
            "source": {
                "type": "git",
                "url": "https://github.com/sebastianbergmann/php-code-coverage.git",
                "reference": "da2cdaff87220fa641e7652364281b736e4347e0"
            },
            "dist": {
                "type": "zip",
                "url": "https://api.github.com/repos/sebastianbergmann/php-code-coverage/zipball/da2cdaff87220fa641e7652364281b736e4347e0",
                "reference": "da2cdaff87220fa641e7652364281b736e4347e0",
                "shasum": ""
            },
            "require": {
                "ext-dom": "*",
                "ext-libxml": "*",
                "ext-xmlwriter": "*",
                "nikic/php-parser": "^5.6.1",
                "php": ">=8.3",
                "phpunit/php-file-iterator": "^6.0",
                "phpunit/php-text-template": "^5.0",
                "sebastian/complexity": "^5.0",
                "sebastian/environment": "^8.0.3",
                "sebastian/lines-of-code": "^4.0",
                "sebastian/version": "^6.0",
                "theseer/tokenizer": "^1.2.3"
            },
            "require-dev": {
                "phpunit/phpunit": "^12.3.7"
            },
            "suggest": {
                "ext-pcov": "PHP extension that provides line coverage",
                "ext-xdebug": "PHP extension that provides line coverage as well as branch and path coverage"
            },
            "type": "library",
            "extra": {
                "branch-alias": {
                    "dev-main": "12.3.x-dev"
                }
            },
            "autoload": {
                "classmap": [
                    "src/"
                ]
            },
            "notification-url": "https://packagist.org/downloads/",
            "license": [
                "BSD-3-Clause"
            ],
            "authors": [
                {
                    "name": "Sebastian Bergmann",
                    "email": "sebastian@phpunit.de",
                    "role": "lead"
                }
            ],
            "description": "Library that provides collection, processing, and rendering functionality for PHP code coverage information.",
            "homepage": "https://github.com/sebastianbergmann/php-code-coverage",
            "keywords": [
                "coverage",
                "testing",
                "xunit"
            ],
            "support": {
                "issues": "https://github.com/sebastianbergmann/php-code-coverage/issues",
                "security": "https://github.com/sebastianbergmann/php-code-coverage/security/policy",
                "source": "https://github.com/sebastianbergmann/php-code-coverage/tree/12.3.6"
            },
            "funding": [
                {
                    "url": "https://github.com/sebastianbergmann",
                    "type": "github"
                },
                {
                    "url": "https://liberapay.com/sebastianbergmann",
                    "type": "liberapay"
                },
                {
                    "url": "https://thanks.dev/u/gh/sebastianbergmann",
                    "type": "thanks_dev"
                },
                {
                    "url": "https://tidelift.com/funding/github/packagist/phpunit/php-code-coverage",
                    "type": "tidelift"
                }
            ],
            "time": "2025-09-02T05:23:14+00:00"
        },
        {
            "name": "phpunit/php-file-iterator",
            "version": "6.0.0",
            "source": {
                "type": "git",
                "url": "https://github.com/sebastianbergmann/php-file-iterator.git",
                "reference": "961bc913d42fe24a257bfff826a5068079ac7782"
            },
            "dist": {
                "type": "zip",
                "url": "https://api.github.com/repos/sebastianbergmann/php-file-iterator/zipball/961bc913d42fe24a257bfff826a5068079ac7782",
                "reference": "961bc913d42fe24a257bfff826a5068079ac7782",
                "shasum": ""
            },
            "require": {
                "php": ">=8.3"
            },
            "require-dev": {
                "phpunit/phpunit": "^12.0"
            },
            "type": "library",
            "extra": {
                "branch-alias": {
                    "dev-main": "6.0-dev"
                }
            },
            "autoload": {
                "classmap": [
                    "src/"
                ]
            },
            "notification-url": "https://packagist.org/downloads/",
            "license": [
                "BSD-3-Clause"
            ],
            "authors": [
                {
                    "name": "Sebastian Bergmann",
                    "email": "sebastian@phpunit.de",
                    "role": "lead"
                }
            ],
            "description": "FilterIterator implementation that filters files based on a list of suffixes.",
            "homepage": "https://github.com/sebastianbergmann/php-file-iterator/",
            "keywords": [
                "filesystem",
                "iterator"
            ],
            "support": {
                "issues": "https://github.com/sebastianbergmann/php-file-iterator/issues",
                "security": "https://github.com/sebastianbergmann/php-file-iterator/security/policy",
                "source": "https://github.com/sebastianbergmann/php-file-iterator/tree/6.0.0"
            },
            "funding": [
                {
                    "url": "https://github.com/sebastianbergmann",
                    "type": "github"
                }
            ],
            "time": "2025-02-07T04:58:37+00:00"
        },
        {
            "name": "phpunit/php-invoker",
            "version": "6.0.0",
            "source": {
                "type": "git",
                "url": "https://github.com/sebastianbergmann/php-invoker.git",
                "reference": "12b54e689b07a25a9b41e57736dfab6ec9ae5406"
            },
            "dist": {
                "type": "zip",
                "url": "https://api.github.com/repos/sebastianbergmann/php-invoker/zipball/12b54e689b07a25a9b41e57736dfab6ec9ae5406",
                "reference": "12b54e689b07a25a9b41e57736dfab6ec9ae5406",
                "shasum": ""
            },
            "require": {
                "php": ">=8.3"
            },
            "require-dev": {
                "ext-pcntl": "*",
                "phpunit/phpunit": "^12.0"
            },
            "suggest": {
                "ext-pcntl": "*"
            },
            "type": "library",
            "extra": {
                "branch-alias": {
                    "dev-main": "6.0-dev"
                }
            },
            "autoload": {
                "classmap": [
                    "src/"
                ]
            },
            "notification-url": "https://packagist.org/downloads/",
            "license": [
                "BSD-3-Clause"
            ],
            "authors": [
                {
                    "name": "Sebastian Bergmann",
                    "email": "sebastian@phpunit.de",
                    "role": "lead"
                }
            ],
            "description": "Invoke callables with a timeout",
            "homepage": "https://github.com/sebastianbergmann/php-invoker/",
            "keywords": [
                "process"
            ],
            "support": {
                "issues": "https://github.com/sebastianbergmann/php-invoker/issues",
                "security": "https://github.com/sebastianbergmann/php-invoker/security/policy",
                "source": "https://github.com/sebastianbergmann/php-invoker/tree/6.0.0"
            },
            "funding": [
                {
                    "url": "https://github.com/sebastianbergmann",
                    "type": "github"
                }
            ],
            "time": "2025-02-07T04:58:58+00:00"
        },
        {
            "name": "phpunit/php-text-template",
            "version": "5.0.0",
            "source": {
                "type": "git",
                "url": "https://github.com/sebastianbergmann/php-text-template.git",
                "reference": "e1367a453f0eda562eedb4f659e13aa900d66c53"
            },
            "dist": {
                "type": "zip",
                "url": "https://api.github.com/repos/sebastianbergmann/php-text-template/zipball/e1367a453f0eda562eedb4f659e13aa900d66c53",
                "reference": "e1367a453f0eda562eedb4f659e13aa900d66c53",
                "shasum": ""
            },
            "require": {
                "php": ">=8.3"
            },
            "require-dev": {
                "phpunit/phpunit": "^12.0"
            },
            "type": "library",
            "extra": {
                "branch-alias": {
                    "dev-main": "5.0-dev"
                }
            },
            "autoload": {
                "classmap": [
                    "src/"
                ]
            },
            "notification-url": "https://packagist.org/downloads/",
            "license": [
                "BSD-3-Clause"
            ],
            "authors": [
                {
                    "name": "Sebastian Bergmann",
                    "email": "sebastian@phpunit.de",
                    "role": "lead"
                }
            ],
            "description": "Simple template engine.",
            "homepage": "https://github.com/sebastianbergmann/php-text-template/",
            "keywords": [
                "template"
            ],
            "support": {
                "issues": "https://github.com/sebastianbergmann/php-text-template/issues",
                "security": "https://github.com/sebastianbergmann/php-text-template/security/policy",
                "source": "https://github.com/sebastianbergmann/php-text-template/tree/5.0.0"
            },
            "funding": [
                {
                    "url": "https://github.com/sebastianbergmann",
                    "type": "github"
                }
            ],
            "time": "2025-02-07T04:59:16+00:00"
        },
        {
            "name": "phpunit/php-timer",
            "version": "8.0.0",
            "source": {
                "type": "git",
                "url": "https://github.com/sebastianbergmann/php-timer.git",
                "reference": "f258ce36aa457f3aa3339f9ed4c81fc66dc8c2cc"
            },
            "dist": {
                "type": "zip",
                "url": "https://api.github.com/repos/sebastianbergmann/php-timer/zipball/f258ce36aa457f3aa3339f9ed4c81fc66dc8c2cc",
                "reference": "f258ce36aa457f3aa3339f9ed4c81fc66dc8c2cc",
                "shasum": ""
            },
            "require": {
                "php": ">=8.3"
            },
            "require-dev": {
                "phpunit/phpunit": "^12.0"
            },
            "type": "library",
            "extra": {
                "branch-alias": {
                    "dev-main": "8.0-dev"
                }
            },
            "autoload": {
                "classmap": [
                    "src/"
                ]
            },
            "notification-url": "https://packagist.org/downloads/",
            "license": [
                "BSD-3-Clause"
            ],
            "authors": [
                {
                    "name": "Sebastian Bergmann",
                    "email": "sebastian@phpunit.de",
                    "role": "lead"
                }
            ],
            "description": "Utility class for timing",
            "homepage": "https://github.com/sebastianbergmann/php-timer/",
            "keywords": [
                "timer"
            ],
            "support": {
                "issues": "https://github.com/sebastianbergmann/php-timer/issues",
                "security": "https://github.com/sebastianbergmann/php-timer/security/policy",
                "source": "https://github.com/sebastianbergmann/php-timer/tree/8.0.0"
            },
            "funding": [
                {
                    "url": "https://github.com/sebastianbergmann",
                    "type": "github"
                }
            ],
            "time": "2025-02-07T04:59:38+00:00"
        },
        {
            "name": "phpunit/phpunit",
            "version": "12.3.7",
            "source": {
                "type": "git",
                "url": "https://github.com/sebastianbergmann/phpunit.git",
                "reference": "b8fa997c49682979ad6bfaa0d7fb25f54954965e"
            },
            "dist": {
                "type": "zip",
                "url": "https://api.github.com/repos/sebastianbergmann/phpunit/zipball/b8fa997c49682979ad6bfaa0d7fb25f54954965e",
                "reference": "b8fa997c49682979ad6bfaa0d7fb25f54954965e",
                "shasum": ""
            },
            "require": {
                "ext-dom": "*",
                "ext-json": "*",
                "ext-libxml": "*",
                "ext-mbstring": "*",
                "ext-xml": "*",
                "ext-xmlwriter": "*",
                "myclabs/deep-copy": "^1.13.4",
                "phar-io/manifest": "^2.0.4",
                "phar-io/version": "^3.2.1",
                "php": ">=8.3",
                "phpunit/php-code-coverage": "^12.3.3",
                "phpunit/php-file-iterator": "^6.0.0",
                "phpunit/php-invoker": "^6.0.0",
                "phpunit/php-text-template": "^5.0.0",
                "phpunit/php-timer": "^8.0.0",
                "sebastian/cli-parser": "^4.0.0",
                "sebastian/comparator": "^7.1.3",
                "sebastian/diff": "^7.0.0",
                "sebastian/environment": "^8.0.3",
                "sebastian/exporter": "^7.0.0",
                "sebastian/global-state": "^8.0.0",
                "sebastian/object-enumerator": "^7.0.0",
                "sebastian/type": "^6.0.3",
                "sebastian/version": "^6.0.0",
                "staabm/side-effects-detector": "^1.0.5"
            },
            "bin": [
                "phpunit"
            ],
            "type": "library",
            "extra": {
                "branch-alias": {
                    "dev-main": "12.3-dev"
                }
            },
            "autoload": {
                "files": [
                    "src/Framework/Assert/Functions.php"
                ],
                "classmap": [
                    "src/"
                ]
            },
            "notification-url": "https://packagist.org/downloads/",
            "license": [
                "BSD-3-Clause"
            ],
            "authors": [
                {
                    "name": "Sebastian Bergmann",
                    "email": "sebastian@phpunit.de",
                    "role": "lead"
                }
            ],
            "description": "The PHP Unit Testing framework.",
            "homepage": "https://phpunit.de/",
            "keywords": [
                "phpunit",
                "testing",
                "xunit"
            ],
            "support": {
                "issues": "https://github.com/sebastianbergmann/phpunit/issues",
                "security": "https://github.com/sebastianbergmann/phpunit/security/policy",
                "source": "https://github.com/sebastianbergmann/phpunit/tree/12.3.7"
            },
            "funding": [
                {
                    "url": "https://phpunit.de/sponsors.html",
                    "type": "custom"
                },
                {
                    "url": "https://github.com/sebastianbergmann",
                    "type": "github"
                },
                {
                    "url": "https://liberapay.com/sebastianbergmann",
                    "type": "liberapay"
                },
                {
                    "url": "https://thanks.dev/u/gh/sebastianbergmann",
                    "type": "thanks_dev"
                },
                {
                    "url": "https://tidelift.com/funding/github/packagist/phpunit/phpunit",
                    "type": "tidelift"
                }
            ],
            "time": "2025-08-28T05:15:46+00:00"
        },
        {
            "name": "sebastian/cli-parser",
            "version": "4.0.0",
            "source": {
                "type": "git",
                "url": "https://github.com/sebastianbergmann/cli-parser.git",
                "reference": "6d584c727d9114bcdc14c86711cd1cad51778e7c"
            },
            "dist": {
                "type": "zip",
                "url": "https://api.github.com/repos/sebastianbergmann/cli-parser/zipball/6d584c727d9114bcdc14c86711cd1cad51778e7c",
                "reference": "6d584c727d9114bcdc14c86711cd1cad51778e7c",
                "shasum": ""
            },
            "require": {
                "php": ">=8.3"
            },
            "require-dev": {
                "phpunit/phpunit": "^12.0"
            },
            "type": "library",
            "extra": {
                "branch-alias": {
                    "dev-main": "4.0-dev"
                }
            },
            "autoload": {
                "classmap": [
                    "src/"
                ]
            },
            "notification-url": "https://packagist.org/downloads/",
            "license": [
                "BSD-3-Clause"
            ],
            "authors": [
                {
                    "name": "Sebastian Bergmann",
                    "email": "sebastian@phpunit.de",
                    "role": "lead"
                }
            ],
            "description": "Library for parsing CLI options",
            "homepage": "https://github.com/sebastianbergmann/cli-parser",
            "support": {
                "issues": "https://github.com/sebastianbergmann/cli-parser/issues",
                "security": "https://github.com/sebastianbergmann/cli-parser/security/policy",
                "source": "https://github.com/sebastianbergmann/cli-parser/tree/4.0.0"
            },
            "funding": [
                {
                    "url": "https://github.com/sebastianbergmann",
                    "type": "github"
                }
            ],
            "time": "2025-02-07T04:53:50+00:00"
        },
        {
            "name": "sebastian/comparator",
            "version": "7.1.3",
            "source": {
                "type": "git",
                "url": "https://github.com/sebastianbergmann/comparator.git",
                "reference": "dc904b4bb3ab070865fa4068cd84f3da8b945148"
            },
            "dist": {
                "type": "zip",
                "url": "https://api.github.com/repos/sebastianbergmann/comparator/zipball/dc904b4bb3ab070865fa4068cd84f3da8b945148",
                "reference": "dc904b4bb3ab070865fa4068cd84f3da8b945148",
                "shasum": ""
            },
            "require": {
                "ext-dom": "*",
                "ext-mbstring": "*",
                "php": ">=8.3",
                "sebastian/diff": "^7.0",
                "sebastian/exporter": "^7.0"
            },
            "require-dev": {
                "phpunit/phpunit": "^12.2"
            },
            "suggest": {
                "ext-bcmath": "For comparing BcMath\\Number objects"
            },
            "type": "library",
            "extra": {
                "branch-alias": {
                    "dev-main": "7.1-dev"
                }
            },
            "autoload": {
                "classmap": [
                    "src/"
                ]
            },
            "notification-url": "https://packagist.org/downloads/",
            "license": [
                "BSD-3-Clause"
            ],
            "authors": [
                {
                    "name": "Sebastian Bergmann",
                    "email": "sebastian@phpunit.de"
                },
                {
                    "name": "Jeff Welch",
                    "email": "whatthejeff@gmail.com"
                },
                {
                    "name": "Volker Dusch",
                    "email": "github@wallbash.com"
                },
                {
                    "name": "Bernhard Schussek",
                    "email": "bschussek@2bepublished.at"
                }
            ],
            "description": "Provides the functionality to compare PHP values for equality",
            "homepage": "https://github.com/sebastianbergmann/comparator",
            "keywords": [
                "comparator",
                "compare",
                "equality"
            ],
            "support": {
                "issues": "https://github.com/sebastianbergmann/comparator/issues",
                "security": "https://github.com/sebastianbergmann/comparator/security/policy",
                "source": "https://github.com/sebastianbergmann/comparator/tree/7.1.3"
            },
            "funding": [
                {
                    "url": "https://github.com/sebastianbergmann",
                    "type": "github"
                },
                {
                    "url": "https://liberapay.com/sebastianbergmann",
                    "type": "liberapay"
                },
                {
                    "url": "https://thanks.dev/u/gh/sebastianbergmann",
                    "type": "thanks_dev"
                },
                {
                    "url": "https://tidelift.com/funding/github/packagist/sebastian/comparator",
                    "type": "tidelift"
                }
            ],
            "time": "2025-08-20T11:27:00+00:00"
        },
        {
            "name": "sebastian/complexity",
            "version": "5.0.0",
            "source": {
                "type": "git",
                "url": "https://github.com/sebastianbergmann/complexity.git",
                "reference": "bad4316aba5303d0221f43f8cee37eb58d384bbb"
            },
            "dist": {
                "type": "zip",
                "url": "https://api.github.com/repos/sebastianbergmann/complexity/zipball/bad4316aba5303d0221f43f8cee37eb58d384bbb",
                "reference": "bad4316aba5303d0221f43f8cee37eb58d384bbb",
                "shasum": ""
            },
            "require": {
                "nikic/php-parser": "^5.0",
                "php": ">=8.3"
            },
            "require-dev": {
                "phpunit/phpunit": "^12.0"
            },
            "type": "library",
            "extra": {
                "branch-alias": {
                    "dev-main": "5.0-dev"
                }
            },
            "autoload": {
                "classmap": [
                    "src/"
                ]
            },
            "notification-url": "https://packagist.org/downloads/",
            "license": [
                "BSD-3-Clause"
            ],
            "authors": [
                {
                    "name": "Sebastian Bergmann",
                    "email": "sebastian@phpunit.de",
                    "role": "lead"
                }
            ],
            "description": "Library for calculating the complexity of PHP code units",
            "homepage": "https://github.com/sebastianbergmann/complexity",
            "support": {
                "issues": "https://github.com/sebastianbergmann/complexity/issues",
                "security": "https://github.com/sebastianbergmann/complexity/security/policy",
                "source": "https://github.com/sebastianbergmann/complexity/tree/5.0.0"
            },
            "funding": [
                {
                    "url": "https://github.com/sebastianbergmann",
                    "type": "github"
                }
            ],
            "time": "2025-02-07T04:55:25+00:00"
        },
        {
            "name": "sebastian/diff",
            "version": "7.0.0",
            "source": {
                "type": "git",
                "url": "https://github.com/sebastianbergmann/diff.git",
                "reference": "7ab1ea946c012266ca32390913653d844ecd085f"
            },
            "dist": {
                "type": "zip",
                "url": "https://api.github.com/repos/sebastianbergmann/diff/zipball/7ab1ea946c012266ca32390913653d844ecd085f",
                "reference": "7ab1ea946c012266ca32390913653d844ecd085f",
                "shasum": ""
            },
            "require": {
                "php": ">=8.3"
            },
            "require-dev": {
                "phpunit/phpunit": "^12.0",
                "symfony/process": "^7.2"
            },
            "type": "library",
            "extra": {
                "branch-alias": {
                    "dev-main": "7.0-dev"
                }
            },
            "autoload": {
                "classmap": [
                    "src/"
                ]
            },
            "notification-url": "https://packagist.org/downloads/",
            "license": [
                "BSD-3-Clause"
            ],
            "authors": [
                {
                    "name": "Sebastian Bergmann",
                    "email": "sebastian@phpunit.de"
                },
                {
                    "name": "Kore Nordmann",
                    "email": "mail@kore-nordmann.de"
                }
            ],
            "description": "Diff implementation",
            "homepage": "https://github.com/sebastianbergmann/diff",
            "keywords": [
                "diff",
                "udiff",
                "unidiff",
                "unified diff"
            ],
            "support": {
                "issues": "https://github.com/sebastianbergmann/diff/issues",
                "security": "https://github.com/sebastianbergmann/diff/security/policy",
                "source": "https://github.com/sebastianbergmann/diff/tree/7.0.0"
            },
            "funding": [
                {
                    "url": "https://github.com/sebastianbergmann",
                    "type": "github"
                }
            ],
            "time": "2025-02-07T04:55:46+00:00"
        },
        {
            "name": "sebastian/environment",
            "version": "8.0.3",
            "source": {
                "type": "git",
                "url": "https://github.com/sebastianbergmann/environment.git",
                "reference": "24a711b5c916efc6d6e62aa65aa2ec98fef77f68"
            },
            "dist": {
                "type": "zip",
                "url": "https://api.github.com/repos/sebastianbergmann/environment/zipball/24a711b5c916efc6d6e62aa65aa2ec98fef77f68",
                "reference": "24a711b5c916efc6d6e62aa65aa2ec98fef77f68",
                "shasum": ""
            },
            "require": {
                "php": ">=8.3"
            },
            "require-dev": {
                "phpunit/phpunit": "^12.0"
            },
            "suggest": {
                "ext-posix": "*"
            },
            "type": "library",
            "extra": {
                "branch-alias": {
                    "dev-main": "8.0-dev"
                }
            },
            "autoload": {
                "classmap": [
                    "src/"
                ]
            },
            "notification-url": "https://packagist.org/downloads/",
            "license": [
                "BSD-3-Clause"
            ],
            "authors": [
                {
                    "name": "Sebastian Bergmann",
                    "email": "sebastian@phpunit.de"
                }
            ],
            "description": "Provides functionality to handle HHVM/PHP environments",
            "homepage": "https://github.com/sebastianbergmann/environment",
            "keywords": [
                "Xdebug",
                "environment",
                "hhvm"
            ],
            "support": {
                "issues": "https://github.com/sebastianbergmann/environment/issues",
                "security": "https://github.com/sebastianbergmann/environment/security/policy",
                "source": "https://github.com/sebastianbergmann/environment/tree/8.0.3"
            },
            "funding": [
                {
                    "url": "https://github.com/sebastianbergmann",
                    "type": "github"
                },
                {
                    "url": "https://liberapay.com/sebastianbergmann",
                    "type": "liberapay"
                },
                {
                    "url": "https://thanks.dev/u/gh/sebastianbergmann",
                    "type": "thanks_dev"
                },
                {
                    "url": "https://tidelift.com/funding/github/packagist/sebastian/environment",
                    "type": "tidelift"
                }
            ],
            "time": "2025-08-12T14:11:56+00:00"
        },
        {
            "name": "sebastian/exporter",
            "version": "7.0.0",
            "source": {
                "type": "git",
                "url": "https://github.com/sebastianbergmann/exporter.git",
                "reference": "76432aafc58d50691a00d86d0632f1217a47b688"
            },
            "dist": {
                "type": "zip",
                "url": "https://api.github.com/repos/sebastianbergmann/exporter/zipball/76432aafc58d50691a00d86d0632f1217a47b688",
                "reference": "76432aafc58d50691a00d86d0632f1217a47b688",
                "shasum": ""
            },
            "require": {
                "ext-mbstring": "*",
                "php": ">=8.3",
                "sebastian/recursion-context": "^7.0"
            },
            "require-dev": {
                "phpunit/phpunit": "^12.0"
            },
            "type": "library",
            "extra": {
                "branch-alias": {
                    "dev-main": "7.0-dev"
                }
            },
            "autoload": {
                "classmap": [
                    "src/"
                ]
            },
            "notification-url": "https://packagist.org/downloads/",
            "license": [
                "BSD-3-Clause"
            ],
            "authors": [
                {
                    "name": "Sebastian Bergmann",
                    "email": "sebastian@phpunit.de"
                },
                {
                    "name": "Jeff Welch",
                    "email": "whatthejeff@gmail.com"
                },
                {
                    "name": "Volker Dusch",
                    "email": "github@wallbash.com"
                },
                {
                    "name": "Adam Harvey",
                    "email": "aharvey@php.net"
                },
                {
                    "name": "Bernhard Schussek",
                    "email": "bschussek@gmail.com"
                }
            ],
            "description": "Provides the functionality to export PHP variables for visualization",
            "homepage": "https://www.github.com/sebastianbergmann/exporter",
            "keywords": [
                "export",
                "exporter"
            ],
            "support": {
                "issues": "https://github.com/sebastianbergmann/exporter/issues",
                "security": "https://github.com/sebastianbergmann/exporter/security/policy",
                "source": "https://github.com/sebastianbergmann/exporter/tree/7.0.0"
            },
            "funding": [
                {
                    "url": "https://github.com/sebastianbergmann",
                    "type": "github"
                }
            ],
            "time": "2025-02-07T04:56:42+00:00"
        },
        {
            "name": "sebastian/global-state",
            "version": "8.0.2",
            "source": {
                "type": "git",
                "url": "https://github.com/sebastianbergmann/global-state.git",
                "reference": "ef1377171613d09edd25b7816f05be8313f9115d"
            },
            "dist": {
                "type": "zip",
                "url": "https://api.github.com/repos/sebastianbergmann/global-state/zipball/ef1377171613d09edd25b7816f05be8313f9115d",
                "reference": "ef1377171613d09edd25b7816f05be8313f9115d",
                "shasum": ""
            },
            "require": {
                "php": ">=8.3",
                "sebastian/object-reflector": "^5.0",
                "sebastian/recursion-context": "^7.0"
            },
            "require-dev": {
                "ext-dom": "*",
                "phpunit/phpunit": "^12.0"
            },
            "type": "library",
            "extra": {
                "branch-alias": {
                    "dev-main": "8.0-dev"
                }
            },
            "autoload": {
                "classmap": [
                    "src/"
                ]
            },
            "notification-url": "https://packagist.org/downloads/",
            "license": [
                "BSD-3-Clause"
            ],
            "authors": [
                {
                    "name": "Sebastian Bergmann",
                    "email": "sebastian@phpunit.de"
                }
            ],
            "description": "Snapshotting of global state",
            "homepage": "https://www.github.com/sebastianbergmann/global-state",
            "keywords": [
                "global state"
            ],
            "support": {
                "issues": "https://github.com/sebastianbergmann/global-state/issues",
                "security": "https://github.com/sebastianbergmann/global-state/security/policy",
                "source": "https://github.com/sebastianbergmann/global-state/tree/8.0.2"
            },
            "funding": [
                {
                    "url": "https://github.com/sebastianbergmann",
                    "type": "github"
                },
                {
                    "url": "https://liberapay.com/sebastianbergmann",
                    "type": "liberapay"
                },
                {
                    "url": "https://thanks.dev/u/gh/sebastianbergmann",
                    "type": "thanks_dev"
                },
                {
                    "url": "https://tidelift.com/funding/github/packagist/sebastian/global-state",
                    "type": "tidelift"
                }
            ],
            "time": "2025-08-29T11:29:25+00:00"
        },
        {
            "name": "sebastian/lines-of-code",
            "version": "4.0.0",
            "source": {
                "type": "git",
                "url": "https://github.com/sebastianbergmann/lines-of-code.git",
                "reference": "97ffee3bcfb5805568d6af7f0f893678fc076d2f"
            },
            "dist": {
                "type": "zip",
                "url": "https://api.github.com/repos/sebastianbergmann/lines-of-code/zipball/97ffee3bcfb5805568d6af7f0f893678fc076d2f",
                "reference": "97ffee3bcfb5805568d6af7f0f893678fc076d2f",
                "shasum": ""
            },
            "require": {
                "nikic/php-parser": "^5.0",
                "php": ">=8.3"
            },
            "require-dev": {
                "phpunit/phpunit": "^12.0"
            },
            "type": "library",
            "extra": {
                "branch-alias": {
                    "dev-main": "4.0-dev"
                }
            },
            "autoload": {
                "classmap": [
                    "src/"
                ]
            },
            "notification-url": "https://packagist.org/downloads/",
            "license": [
                "BSD-3-Clause"
            ],
            "authors": [
                {
                    "name": "Sebastian Bergmann",
                    "email": "sebastian@phpunit.de",
                    "role": "lead"
                }
            ],
            "description": "Library for counting the lines of code in PHP source code",
            "homepage": "https://github.com/sebastianbergmann/lines-of-code",
            "support": {
                "issues": "https://github.com/sebastianbergmann/lines-of-code/issues",
                "security": "https://github.com/sebastianbergmann/lines-of-code/security/policy",
                "source": "https://github.com/sebastianbergmann/lines-of-code/tree/4.0.0"
            },
            "funding": [
                {
                    "url": "https://github.com/sebastianbergmann",
                    "type": "github"
                }
            ],
            "time": "2025-02-07T04:57:28+00:00"
        },
        {
            "name": "sebastian/object-enumerator",
            "version": "7.0.0",
            "source": {
                "type": "git",
                "url": "https://github.com/sebastianbergmann/object-enumerator.git",
                "reference": "1effe8e9b8e068e9ae228e542d5d11b5d16db894"
            },
            "dist": {
                "type": "zip",
                "url": "https://api.github.com/repos/sebastianbergmann/object-enumerator/zipball/1effe8e9b8e068e9ae228e542d5d11b5d16db894",
                "reference": "1effe8e9b8e068e9ae228e542d5d11b5d16db894",
                "shasum": ""
            },
            "require": {
                "php": ">=8.3",
                "sebastian/object-reflector": "^5.0",
                "sebastian/recursion-context": "^7.0"
            },
            "require-dev": {
                "phpunit/phpunit": "^12.0"
            },
            "type": "library",
            "extra": {
                "branch-alias": {
                    "dev-main": "7.0-dev"
                }
            },
            "autoload": {
                "classmap": [
                    "src/"
                ]
            },
            "notification-url": "https://packagist.org/downloads/",
            "license": [
                "BSD-3-Clause"
            ],
            "authors": [
                {
                    "name": "Sebastian Bergmann",
                    "email": "sebastian@phpunit.de"
                }
            ],
            "description": "Traverses array structures and object graphs to enumerate all referenced objects",
            "homepage": "https://github.com/sebastianbergmann/object-enumerator/",
            "support": {
                "issues": "https://github.com/sebastianbergmann/object-enumerator/issues",
                "security": "https://github.com/sebastianbergmann/object-enumerator/security/policy",
                "source": "https://github.com/sebastianbergmann/object-enumerator/tree/7.0.0"
            },
            "funding": [
                {
                    "url": "https://github.com/sebastianbergmann",
                    "type": "github"
                }
            ],
            "time": "2025-02-07T04:57:48+00:00"
        },
        {
            "name": "sebastian/object-reflector",
            "version": "5.0.0",
            "source": {
                "type": "git",
                "url": "https://github.com/sebastianbergmann/object-reflector.git",
                "reference": "4bfa827c969c98be1e527abd576533293c634f6a"
            },
            "dist": {
                "type": "zip",
                "url": "https://api.github.com/repos/sebastianbergmann/object-reflector/zipball/4bfa827c969c98be1e527abd576533293c634f6a",
                "reference": "4bfa827c969c98be1e527abd576533293c634f6a",
                "shasum": ""
            },
            "require": {
                "php": ">=8.3"
            },
            "require-dev": {
                "phpunit/phpunit": "^12.0"
            },
            "type": "library",
            "extra": {
                "branch-alias": {
                    "dev-main": "5.0-dev"
                }
            },
            "autoload": {
                "classmap": [
                    "src/"
                ]
            },
            "notification-url": "https://packagist.org/downloads/",
            "license": [
                "BSD-3-Clause"
            ],
            "authors": [
                {
                    "name": "Sebastian Bergmann",
                    "email": "sebastian@phpunit.de"
                }
            ],
            "description": "Allows reflection of object attributes, including inherited and non-public ones",
            "homepage": "https://github.com/sebastianbergmann/object-reflector/",
            "support": {
                "issues": "https://github.com/sebastianbergmann/object-reflector/issues",
                "security": "https://github.com/sebastianbergmann/object-reflector/security/policy",
                "source": "https://github.com/sebastianbergmann/object-reflector/tree/5.0.0"
            },
            "funding": [
                {
                    "url": "https://github.com/sebastianbergmann",
                    "type": "github"
                }
            ],
            "time": "2025-02-07T04:58:17+00:00"
        },
        {
            "name": "sebastian/recursion-context",
            "version": "7.0.1",
            "source": {
                "type": "git",
                "url": "https://github.com/sebastianbergmann/recursion-context.git",
                "reference": "0b01998a7d5b1f122911a66bebcb8d46f0c82d8c"
            },
            "dist": {
                "type": "zip",
                "url": "https://api.github.com/repos/sebastianbergmann/recursion-context/zipball/0b01998a7d5b1f122911a66bebcb8d46f0c82d8c",
                "reference": "0b01998a7d5b1f122911a66bebcb8d46f0c82d8c",
                "shasum": ""
            },
            "require": {
                "php": ">=8.3"
            },
            "require-dev": {
                "phpunit/phpunit": "^12.0"
            },
            "type": "library",
            "extra": {
                "branch-alias": {
                    "dev-main": "7.0-dev"
                }
            },
            "autoload": {
                "classmap": [
                    "src/"
                ]
            },
            "notification-url": "https://packagist.org/downloads/",
            "license": [
                "BSD-3-Clause"
            ],
            "authors": [
                {
                    "name": "Sebastian Bergmann",
                    "email": "sebastian@phpunit.de"
                },
                {
                    "name": "Jeff Welch",
                    "email": "whatthejeff@gmail.com"
                },
                {
                    "name": "Adam Harvey",
                    "email": "aharvey@php.net"
                }
            ],
            "description": "Provides functionality to recursively process PHP variables",
            "homepage": "https://github.com/sebastianbergmann/recursion-context",
            "support": {
                "issues": "https://github.com/sebastianbergmann/recursion-context/issues",
                "security": "https://github.com/sebastianbergmann/recursion-context/security/policy",
                "source": "https://github.com/sebastianbergmann/recursion-context/tree/7.0.1"
            },
            "funding": [
                {
                    "url": "https://github.com/sebastianbergmann",
                    "type": "github"
                },
                {
                    "url": "https://liberapay.com/sebastianbergmann",
                    "type": "liberapay"
                },
                {
                    "url": "https://thanks.dev/u/gh/sebastianbergmann",
                    "type": "thanks_dev"
                },
                {
                    "url": "https://tidelift.com/funding/github/packagist/sebastian/recursion-context",
                    "type": "tidelift"
                }
            ],
            "time": "2025-08-13T04:44:59+00:00"
        },
        {
            "name": "sebastian/type",
            "version": "6.0.3",
            "source": {
                "type": "git",
                "url": "https://github.com/sebastianbergmann/type.git",
                "reference": "e549163b9760b8f71f191651d22acf32d56d6d4d"
            },
            "dist": {
                "type": "zip",
                "url": "https://api.github.com/repos/sebastianbergmann/type/zipball/e549163b9760b8f71f191651d22acf32d56d6d4d",
                "reference": "e549163b9760b8f71f191651d22acf32d56d6d4d",
                "shasum": ""
            },
            "require": {
                "php": ">=8.3"
            },
            "require-dev": {
                "phpunit/phpunit": "^12.0"
            },
            "type": "library",
            "extra": {
                "branch-alias": {
                    "dev-main": "6.0-dev"
                }
            },
            "autoload": {
                "classmap": [
                    "src/"
                ]
            },
            "notification-url": "https://packagist.org/downloads/",
            "license": [
                "BSD-3-Clause"
            ],
            "authors": [
                {
                    "name": "Sebastian Bergmann",
                    "email": "sebastian@phpunit.de",
                    "role": "lead"
                }
            ],
            "description": "Collection of value objects that represent the types of the PHP type system",
            "homepage": "https://github.com/sebastianbergmann/type",
            "support": {
                "issues": "https://github.com/sebastianbergmann/type/issues",
                "security": "https://github.com/sebastianbergmann/type/security/policy",
                "source": "https://github.com/sebastianbergmann/type/tree/6.0.3"
            },
            "funding": [
                {
                    "url": "https://github.com/sebastianbergmann",
                    "type": "github"
                },
                {
                    "url": "https://liberapay.com/sebastianbergmann",
                    "type": "liberapay"
                },
                {
                    "url": "https://thanks.dev/u/gh/sebastianbergmann",
                    "type": "thanks_dev"
                },
                {
                    "url": "https://tidelift.com/funding/github/packagist/sebastian/type",
                    "type": "tidelift"
                }
            ],
            "time": "2025-08-09T06:57:12+00:00"
        },
        {
            "name": "sebastian/version",
            "version": "6.0.0",
            "source": {
                "type": "git",
                "url": "https://github.com/sebastianbergmann/version.git",
                "reference": "3e6ccf7657d4f0a59200564b08cead899313b53c"
            },
            "dist": {
                "type": "zip",
                "url": "https://api.github.com/repos/sebastianbergmann/version/zipball/3e6ccf7657d4f0a59200564b08cead899313b53c",
                "reference": "3e6ccf7657d4f0a59200564b08cead899313b53c",
                "shasum": ""
            },
            "require": {
                "php": ">=8.3"
            },
            "type": "library",
            "extra": {
                "branch-alias": {
                    "dev-main": "6.0-dev"
                }
            },
            "autoload": {
                "classmap": [
                    "src/"
                ]
            },
            "notification-url": "https://packagist.org/downloads/",
            "license": [
                "BSD-3-Clause"
            ],
            "authors": [
                {
                    "name": "Sebastian Bergmann",
                    "email": "sebastian@phpunit.de",
                    "role": "lead"
                }
            ],
            "description": "Library that helps with managing the version number of Git-hosted PHP projects",
            "homepage": "https://github.com/sebastianbergmann/version",
            "support": {
                "issues": "https://github.com/sebastianbergmann/version/issues",
                "security": "https://github.com/sebastianbergmann/version/security/policy",
                "source": "https://github.com/sebastianbergmann/version/tree/6.0.0"
            },
            "funding": [
                {
                    "url": "https://github.com/sebastianbergmann",
                    "type": "github"
                }
            ],
            "time": "2025-02-07T05:00:38+00:00"
        },
        {
            "name": "spatie/backtrace",
            "version": "1.8.1",
            "source": {
                "type": "git",
                "url": "https://github.com/spatie/backtrace.git",
                "reference": "8c0f16a59ae35ec8c62d85c3c17585158f430110"
            },
            "dist": {
                "type": "zip",
                "url": "https://api.github.com/repos/spatie/backtrace/zipball/8c0f16a59ae35ec8c62d85c3c17585158f430110",
                "reference": "8c0f16a59ae35ec8c62d85c3c17585158f430110",
                "shasum": ""
            },
            "require": {
                "php": "^7.3 || ^8.0"
            },
            "require-dev": {
                "ext-json": "*",
                "laravel/serializable-closure": "^1.3 || ^2.0",
                "phpunit/phpunit": "^9.3 || ^11.4.3",
                "spatie/phpunit-snapshot-assertions": "^4.2 || ^5.1.6",
                "symfony/var-dumper": "^5.1 || ^6.0 || ^7.0"
            },
            "type": "library",
            "autoload": {
                "psr-4": {
                    "Spatie\\Backtrace\\": "src"
                }
            },
            "notification-url": "https://packagist.org/downloads/",
            "license": [
                "MIT"
            ],
            "authors": [
                {
                    "name": "Freek Van de Herten",
                    "email": "freek@spatie.be",
                    "homepage": "https://spatie.be",
                    "role": "Developer"
                }
            ],
            "description": "A better backtrace",
            "homepage": "https://github.com/spatie/backtrace",
            "keywords": [
                "Backtrace",
                "spatie"
            ],
            "support": {
                "issues": "https://github.com/spatie/backtrace/issues",
                "source": "https://github.com/spatie/backtrace/tree/1.8.1"
            },
            "funding": [
                {
                    "url": "https://github.com/sponsors/spatie",
                    "type": "github"
                },
                {
                    "url": "https://spatie.be/open-source/support-us",
                    "type": "other"
                }
            ],
            "time": "2025-08-26T08:22:30+00:00"
        },
        {
            "name": "staabm/side-effects-detector",
            "version": "1.0.5",
            "source": {
                "type": "git",
                "url": "https://github.com/staabm/side-effects-detector.git",
                "reference": "d8334211a140ce329c13726d4a715adbddd0a163"
            },
            "dist": {
                "type": "zip",
                "url": "https://api.github.com/repos/staabm/side-effects-detector/zipball/d8334211a140ce329c13726d4a715adbddd0a163",
                "reference": "d8334211a140ce329c13726d4a715adbddd0a163",
                "shasum": ""
            },
            "require": {
                "ext-tokenizer": "*",
                "php": "^7.4 || ^8.0"
            },
            "require-dev": {
                "phpstan/extension-installer": "^1.4.3",
                "phpstan/phpstan": "^1.12.6",
                "phpunit/phpunit": "^9.6.21",
                "symfony/var-dumper": "^5.4.43",
                "tomasvotruba/type-coverage": "1.0.0",
                "tomasvotruba/unused-public": "1.0.0"
            },
            "type": "library",
            "autoload": {
                "classmap": [
                    "lib/"
                ]
            },
            "notification-url": "https://packagist.org/downloads/",
            "license": [
                "MIT"
            ],
            "description": "A static analysis tool to detect side effects in PHP code",
            "keywords": [
                "static analysis"
            ],
            "support": {
                "issues": "https://github.com/staabm/side-effects-detector/issues",
                "source": "https://github.com/staabm/side-effects-detector/tree/1.0.5"
            },
            "funding": [
                {
                    "url": "https://github.com/staabm",
                    "type": "github"
                }
            ],
            "time": "2024-10-20T05:08:20+00:00"
        },
        {
            "name": "symfony/yaml",
            "version": "v7.3.3",
            "source": {
                "type": "git",
                "url": "https://github.com/symfony/yaml.git",
                "reference": "d4f4a66866fe2451f61296924767280ab5732d9d"
            },
            "dist": {
                "type": "zip",
                "url": "https://api.github.com/repos/symfony/yaml/zipball/d4f4a66866fe2451f61296924767280ab5732d9d",
                "reference": "d4f4a66866fe2451f61296924767280ab5732d9d",
                "shasum": ""
            },
            "require": {
                "php": ">=8.2",
                "symfony/deprecation-contracts": "^2.5|^3.0",
                "symfony/polyfill-ctype": "^1.8"
            },
            "conflict": {
                "symfony/console": "<6.4"
            },
            "require-dev": {
                "symfony/console": "^6.4|^7.0"
            },
            "bin": [
                "Resources/bin/yaml-lint"
            ],
            "type": "library",
            "autoload": {
                "psr-4": {
                    "Symfony\\Component\\Yaml\\": ""
                },
                "exclude-from-classmap": [
                    "/Tests/"
                ]
            },
            "notification-url": "https://packagist.org/downloads/",
            "license": [
                "MIT"
            ],
            "authors": [
                {
                    "name": "Fabien Potencier",
                    "email": "fabien@symfony.com"
                },
                {
                    "name": "Symfony Community",
                    "homepage": "https://symfony.com/contributors"
                }
            ],
            "description": "Loads and dumps YAML files",
            "homepage": "https://symfony.com",
            "support": {
                "source": "https://github.com/symfony/yaml/tree/v7.3.3"
            },
            "funding": [
                {
                    "url": "https://symfony.com/sponsor",
                    "type": "custom"
                },
                {
                    "url": "https://github.com/fabpot",
                    "type": "github"
                },
                {
                    "url": "https://github.com/nicolas-grekas",
                    "type": "github"
                },
                {
                    "url": "https://tidelift.com/funding/github/packagist/symfony/symfony",
                    "type": "tidelift"
                }
            ],
            "time": "2025-08-27T11:34:33+00:00"
        },
        {
            "name": "ta-tikoma/phpunit-architecture-test",
            "version": "0.8.5",
            "source": {
                "type": "git",
                "url": "https://github.com/ta-tikoma/phpunit-architecture-test.git",
                "reference": "cf6fb197b676ba716837c886baca842e4db29005"
            },
            "dist": {
                "type": "zip",
                "url": "https://api.github.com/repos/ta-tikoma/phpunit-architecture-test/zipball/cf6fb197b676ba716837c886baca842e4db29005",
                "reference": "cf6fb197b676ba716837c886baca842e4db29005",
                "shasum": ""
            },
            "require": {
                "nikic/php-parser": "^4.18.0 || ^5.0.0",
                "php": "^8.1.0",
                "phpdocumentor/reflection-docblock": "^5.3.0",
                "phpunit/phpunit": "^10.5.5  || ^11.0.0 || ^12.0.0",
                "symfony/finder": "^6.4.0 || ^7.0.0"
            },
            "require-dev": {
                "laravel/pint": "^1.13.7",
                "phpstan/phpstan": "^1.10.52"
            },
            "type": "library",
            "autoload": {
                "psr-4": {
                    "PHPUnit\\Architecture\\": "src/"
                }
            },
            "notification-url": "https://packagist.org/downloads/",
            "license": [
                "MIT"
            ],
            "authors": [
                {
                    "name": "Ni Shi",
                    "email": "futik0ma011@gmail.com"
                },
                {
                    "name": "Nuno Maduro",
                    "email": "enunomaduro@gmail.com"
                }
            ],
            "description": "Methods for testing application architecture",
            "keywords": [
                "architecture",
                "phpunit",
                "stucture",
                "test",
                "testing"
            ],
            "support": {
                "issues": "https://github.com/ta-tikoma/phpunit-architecture-test/issues",
                "source": "https://github.com/ta-tikoma/phpunit-architecture-test/tree/0.8.5"
            },
            "time": "2025-04-20T20:23:40+00:00"
        },
        {
            "name": "theseer/tokenizer",
            "version": "1.2.3",
            "source": {
                "type": "git",
                "url": "https://github.com/theseer/tokenizer.git",
                "reference": "737eda637ed5e28c3413cb1ebe8bb52cbf1ca7a2"
            },
            "dist": {
                "type": "zip",
                "url": "https://api.github.com/repos/theseer/tokenizer/zipball/737eda637ed5e28c3413cb1ebe8bb52cbf1ca7a2",
                "reference": "737eda637ed5e28c3413cb1ebe8bb52cbf1ca7a2",
                "shasum": ""
            },
            "require": {
                "ext-dom": "*",
                "ext-tokenizer": "*",
                "ext-xmlwriter": "*",
                "php": "^7.2 || ^8.0"
            },
            "type": "library",
            "autoload": {
                "classmap": [
                    "src/"
                ]
            },
            "notification-url": "https://packagist.org/downloads/",
            "license": [
                "BSD-3-Clause"
            ],
            "authors": [
                {
                    "name": "Arne Blankerts",
                    "email": "arne@blankerts.de",
                    "role": "Developer"
                }
            ],
            "description": "A small library for converting tokenized PHP source code into XML and potentially other formats",
            "support": {
                "issues": "https://github.com/theseer/tokenizer/issues",
                "source": "https://github.com/theseer/tokenizer/tree/1.2.3"
            },
            "funding": [
                {
                    "url": "https://github.com/theseer",
                    "type": "github"
                }
            ],
            "time": "2024-03-03T12:36:25+00:00"
        }
    ],
    "aliases": [],
    "minimum-stability": "stable",
    "stability-flags": {
        "masyukai/cart": 20,
        "masyukai/chip": 20,
        "masyukai/filament-cart-plugin": 20
    },
    "prefer-stable": true,
    "prefer-lowest": false,
    "platform": {
        "php": "^8.2"
    },
    "platform-dev": {},
    "plugin-api-version": "2.6.0"
}<|MERGE_RESOLUTION|>--- conflicted
+++ resolved
@@ -4,7 +4,7 @@
         "Read more about it at https://getcomposer.org/doc/01-basic-usage.md#installing-dependencies",
         "This file is @generated automatically"
     ],
-    "content-hash": "5471557c3738a0f365199da373eae7ba",
+    "content-hash": "7a2af1fa2a1627423953df91fc241494",
     "packages": [
         {
             "name": "anourvalar/eloquent-serialize",
@@ -4010,14 +4010,10 @@
             "dist": {
                 "type": "path",
                 "url": "./packages/masyukai/cart",
-<<<<<<< HEAD
-                "reference": "3c59fe867d625a5cafa8ecd570920b2e5f332430"
-=======
                 "reference": "f55be93379bab490fc619c24b2c76cb4d28e395f"
->>>>>>> 32073876
-            },
-            "require": {
-                "php": "^8.2"
+            },
+            "require": {
+                "php": "^8.4"
             },
             "require-dev": {
                 "driftingly/rector-laravel": "^2.0",
@@ -4093,11 +4089,11 @@
         },
         {
             "name": "masyukai/chip",
-            "version": "dev-copilot/fix-5",
+            "version": "dev-main",
             "dist": {
                 "type": "path",
                 "url": "./packages/masyukai/chip",
-                "reference": "3e0ab3df9ec89f267fdf49c20ed8a6290d71cab3"
+                "reference": "0753ba08922bbf73197068f2be05bc3bde0fa878"
             },
             "require": {
                 "ext-curl": "*",
@@ -4107,7 +4103,7 @@
                 "illuminate/queue": "^12.0",
                 "illuminate/support": "^12.0",
                 "illuminate/validation": "^12.0",
-                "php": "^8.2"
+                "php": "^8.4"
             },
             "require-dev": {
                 "laravel/framework": "^12.0",
@@ -4170,77 +4166,6 @@
                 "laravel",
                 "malaysia",
                 "payment"
-            ],
-            "transport-options": {
-                "relative": true
-            }
-        },
-        {
-            "name": "masyukai/filament-cart-plugin",
-            "version": "1.0.0",
-            "dist": {
-                "type": "path",
-                "url": "./packages/masyukai/filament-cart-plugin",
-                "reference": "ae264c07d941ecbfd2d4d061b9fb8f0f67a7ceb7"
-            },
-            "require": {
-                "filament/filament": "^4.0",
-                "masyukai/cart": "^1.0",
-                "php": "^8.2"
-            },
-            "require-dev": {
-                "laravel/framework": "^12.0",
-                "laravel/pint": "^1.18",
-                "livewire/livewire": "^3.0",
-                "orchestra/testbench": "^10.0",
-                "pestphp/pest": "^4.0",
-                "pestphp/pest-plugin-laravel": "^4.0"
-            },
-            "type": "library",
-            "extra": {
-                "laravel": {
-                    "providers": [
-                        "MasyukAI\\FilamentCartPlugin\\FilamentCartServiceProvider"
-                    ]
-                }
-            },
-            "autoload": {
-                "psr-4": {
-                    "MasyukAI\\FilamentCartPlugin\\": "src/"
-                }
-            },
-            "autoload-dev": {
-                "psr-4": {
-                    "MasyukAI\\FilamentCartPlugin\\Tests\\": "tests/"
-                }
-            },
-            "scripts": {
-                "test": [
-                    "vendor/bin/pest"
-                ],
-                "format": [
-                    "vendor/bin/pint"
-                ]
-            },
-            "license": [
-                "MIT"
-            ],
-            "authors": [
-                {
-                    "name": "MasyukAI",
-                    "email": "info@masyukai.com"
-                }
-            ],
-            "description": "A comprehensive Filament admin interface for managing shopping carts created by the MasyukAI Cart package",
-            "keywords": [
-                "admin",
-                "cart",
-                "e-commerce",
-                "filament",
-                "laravel",
-                "masyukai",
-                "plugin",
-                "shopping-cart"
             ],
             "transport-options": {
                 "relative": true
@@ -13209,8 +13134,7 @@
     "minimum-stability": "stable",
     "stability-flags": {
         "masyukai/cart": 20,
-        "masyukai/chip": 20,
-        "masyukai/filament-cart-plugin": 20
+        "masyukai/chip": 20
     },
     "prefer-stable": true,
     "prefer-lowest": false,
